--- conflicted
+++ resolved
@@ -7,10 +7,6 @@
 libraryDependencies ++= Seq(
   "com.typesafe.akka" %% "akka-actor" % "2.4.16",
   "org.consensusresearch" %% "scrypto" % "1.2.0-RC3",
-<<<<<<< HEAD
-  "com.madgag.spongycastle" % "core" % "1.53.0.0",
-=======
   "com.madgag.spongycastle" % "core" % "1.54.0.0",
->>>>>>> 03e88051
   "org.scalatest" %% "scalatest" % "3.0.1" % "test",
   "org.scalacheck" %% "scalacheck" % "1.13.4" % "test")
