--- conflicted
+++ resolved
@@ -5,15 +5,8 @@
 scalaVersion := "2.11.8"
 
 libraryDependencies ++= Seq(
-<<<<<<< HEAD
-  "org.scorexfoundation" %% "scorex-core" % "2.0.0-M3-feature-handshake",
-  "com.madgag.spongycastle" % "core" % "1.53.0.0",
-  "org.scalatest" %% "scalatest" % "3.+" % "test",
-  "org.scalacheck" %% "scalacheck" % "1.13.+" % "test"
-=======
   "org.scorexfoundation" %% "scorex-core" % "2.0.0-M3",
   "com.madgag.spongycastle" % "core" % "1.54.0.0",
   "org.scalacheck" %% "scalacheck" % "1.13.+" % "test",
   "org.scalatest" %% "scalatest" % "3.0.1" % "test"
->>>>>>> be27c6fb
 )