--- conflicted
+++ resolved
@@ -51,26 +51,18 @@
 
 val Evm = config("evm") extend Test
 
-<<<<<<< HEAD
+val Ets = config("ets") extend Test
+
 val Snappy = config("snappy") extend Test
 
 val root = project.in(file("."))
-    .configs(Integration, Evm, Snappy)
-=======
-val Ets = config("ets") extend Test
-
-val root = project.in(file("."))
-    .configs(Integration, Evm, Ets)
->>>>>>> e8fcd098
+    .configs(Integration, Evm, Ets, Snappy)
     .settings(commonSettings: _*)
     .settings(libraryDependencies ++= dep)
     .settings(inConfig(Integration)(Defaults.testSettings) : _*)
     .settings(inConfig(Evm)(Defaults.testSettings) : _*)
-<<<<<<< HEAD
+    .settings(inConfig(Ets)(Defaults.testSettings) : _*)
     .settings(inConfig(Snappy)(Defaults.testSettings) : _*)
-=======
-    .settings(inConfig(Ets)(Defaults.testSettings) : _*)
->>>>>>> e8fcd098
 
 scalacOptions := Seq(
   "-unchecked",
