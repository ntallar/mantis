name := "etc-client"

version := "0.1"

scalaVersion := "2.11.8"

libraryDependencies ++= Seq(
<<<<<<< HEAD
  "org.scorexfoundation" %% "scorex-core" % "2.0.0-M3-feature-handshake",
  "com.madgag.spongycastle" % "core" % "1.54.0.0",
=======
  "com.typesafe.akka" %% "akka-actor" % "2.4.16",
  "org.consensusresearch" %% "scrypto" % "1.2.0-RC3",
  "com.madgag.spongycastle" % "core" % "1.53.0.0",
>>>>>>> 59b89570
  "org.scalatest" %% "scalatest" % "3.0.1" % "test",
  "org.scalacheck" %% "scalacheck" % "1.13.4" % "test"
)<|MERGE_RESOLUTION|>--- conflicted
+++ resolved
@@ -5,14 +5,9 @@
 scalaVersion := "2.11.8"
 
 libraryDependencies ++= Seq(
-<<<<<<< HEAD
-  "org.scorexfoundation" %% "scorex-core" % "2.0.0-M3-feature-handshake",
-  "com.madgag.spongycastle" % "core" % "1.54.0.0",
-=======
   "com.typesafe.akka" %% "akka-actor" % "2.4.16",
   "org.consensusresearch" %% "scrypto" % "1.2.0-RC3",
   "com.madgag.spongycastle" % "core" % "1.53.0.0",
->>>>>>> 59b89570
   "org.scalatest" %% "scalatest" % "3.0.1" % "test",
   "org.scalacheck" %% "scalacheck" % "1.13.4" % "test"
 )