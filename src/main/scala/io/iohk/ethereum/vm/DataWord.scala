--- conflicted
+++ resolved
@@ -154,12 +154,7 @@
   def toBigInt: BigInt = n
 
   /**
-<<<<<<< HEAD
-   * @return Size in bytes excluding the leading 0 bytes
-   */
-=======
     * @return Size in bytes excluding the leading 0 bytes
     */
->>>>>>> 43a22c1b
   def byteSize: Int = if (isZero) 0 else (n.bitLength - 1) / 8 + 1
 }