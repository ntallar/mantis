package io.iohk.ethereum.vm

import akka.util.ByteString
import io.iohk.ethereum.crypto.sha3
import GasCost._

// scalastyle:off magic.number
// scalastyle:off number.of.types
object OpCode {

  val opcodes: List[OpCode] = List(
    STOP,
    ADD,
    MUL,
    SUB,
    DIV,
    //SDIV,
    //MOD,
    //SMOD,
    //ADDMOD,
    //MULMOD,
    EXP,
    //SIGNEXTEND,

    LT,
    //GT,
    //SLT,
    //SGT,
    EQ,
    ISZERO,
    AND,
    //OR,
    //XOR,
    NOT,
    //BYTE,

    SHA3,

    //ADDRESS,
    //BALANCE,
    //ORIGIN,
    //CALLER,
    CALLVALUE,
    CALLDATALOAD,
    //CALLDATASIZE,
    //CALLDATACOPY,
    //CODESIZE,
    CODECOPY,
    //GASPRICE,
    //EXTCODESIZE,
    EXTCODECOPY,

    //BLOCKHASH,
    //COINBASE,
    //TIMESTAMP,
    //NUMBER,
    //DIFFICULTY,
    //GASLIMIT,

    POP,
    MLOAD,
    MSTORE,
    //MSTORE8,
    SLOAD,
    SSTORE,
    JUMP,
    JUMPI,
    //PC,
    //MSIZE,
    //GAS,
    JUMPDEST,

    PUSH1,
    PUSH2,
    PUSH3,
    PUSH4,
    PUSH5,
    PUSH6,
    PUSH7,
    PUSH8,
    PUSH9,
    PUSH10,
    PUSH11,
    PUSH12,
    PUSH13,
    PUSH14,
    PUSH15,
    PUSH16,
    PUSH17,
    PUSH18,
    PUSH19,
    PUSH20,
    PUSH21,
    PUSH22,
    PUSH23,
    PUSH24,
    PUSH25,
    PUSH26,
    PUSH27,
    PUSH28,
    PUSH29,
    PUSH30,
    PUSH31,
    PUSH32,

    DUP1,
    DUP2,
    DUP3,
    DUP4,
    DUP5,
    DUP6,
    DUP7,
    DUP8,
    DUP9,
    DUP10,
    DUP11,
    DUP12,
    DUP13,
    DUP14,
    DUP15,
    DUP16,

    SWAP1,
    SWAP2,
    SWAP3,
    SWAP4,
    SWAP5,
    SWAP6,
    SWAP7,
    SWAP8,
    SWAP9,
    SWAP10,
    SWAP11,
    SWAP12,
    SWAP13,
    SWAP14,
    SWAP15,
    SWAP16,

    LOG0,
    LOG1,
    LOG2,
    LOG3,
    LOG4,

    //CREATE,
    //CALL,
    //CALLCODE,
    RETURN
    //DELEGATECALL,
    //SUICIDE
  )

  val byteToOpCode: Map[Byte, OpCode] =
    opcodes.map(op => op.code -> op).toMap
}

/**
<<<<<<< HEAD
  * Base class for all the opcodes of the EVM
  *
  * @param code Opcode byte representation
  * @param delta number of words to be popped from stack
  * @param alpha number of words to be pushed to stack
  */
sealed abstract class OpCode(val code: Byte, val delta: Int, val alpha: Int, val constGas: GasCost) {
  def this(code: Int, pop: Int, push: Int, constGas: GasCost) = this(code.toByte, pop, push, constGas)
=======
 * Base class for all the opcodes of the EVM
 *
 * @param code Opcode byte representation
 * @param delta number of words to be popped from stack
 * @param alpha number of words to be pushed to stack
 */
sealed abstract class OpCode(val code: Byte, val delta: Int, val alpha: Int) {
  def this(code: Int, pop: Int, push: Int) = this(code.toByte, pop, push)
>>>>>>> d72e24f2

  def execute(state: ProgramState): ProgramState = {
    if (state.stack.size < delta)
      state.withError(StackUnderflow)
    else if (state.stack.size - delta + alpha > state.stack.maxSize)
      state.withError(StackOverflow)
    else {
      val gas = constGas.value + varGas(state)
      if (gas > state.gas)
        state.withError(OutOfGas)
      else
        exec(state)//.spendGas(gas)
    }
  }

  protected def varGas(state: ProgramState): BigInt

  protected def exec(state: ProgramState): ProgramState
}

sealed trait ConstGas { self: OpCode =>
  override def varGas(state: ProgramState): BigInt = 0
}

case object STOP extends OpCode(0x00, 0, 0, G_zero) with ConstGas {
  protected def exec(state: ProgramState): ProgramState =
    state.halt
}

sealed abstract class BinaryOp(code: Int, constGas: GasCost)(val f: (DataWord, DataWord) => DataWord)
  extends OpCode(code.toByte, 2, 1, constGas) {

  protected def exec(state: ProgramState): ProgramState = {
    val (Seq(a, b), stack1) = state.stack.pop(2)
    val res = f(a, b)
    val stack2 = stack1.push(res)
    state.withStack(stack2).step()
  }
}

sealed abstract class UnaryOp(code: Int, constGas: GasCost)(val f: DataWord => DataWord) extends OpCode(code, 1, 1, constGas) with ConstGas {
  protected def exec(state: ProgramState): ProgramState = {
    val (a, stack1) = state.stack.pop
    val res = f(a)
    val stack2 = stack1.push(res)
    state.withStack(stack2).step()
  }
}

case object ADD extends BinaryOp(0x01, G_verylow)(_ + _) with ConstGas

case object MUL extends BinaryOp(0x02, G_low)(_ * _) with ConstGas

case object SUB extends BinaryOp(0x03, G_verylow)(_ - _) with ConstGas

case object DIV extends BinaryOp(0x04, G_low)((a, b) => if (b != 0) a / b else DataWord.Zero) with ConstGas

case object EXP extends BinaryOp(0x0a, G_exp)(_ ** _) {
  protected def varGas(state: ProgramState): BigInt = {
    val (Seq(_, m: DataWord), _) = state.stack.pop(2)
    G_exp.value + G_expbyte.value * m.byteSize
  }
}

case object LT extends BinaryOp(0x10, G_verylow)((a, b) => DataWord(a < b)) with ConstGas

case object EQ extends BinaryOp(0x14, G_verylow)((a, b) => DataWord(a == b)) with ConstGas

case object ISZERO extends UnaryOp(0x15, G_verylow)(a => DataWord(a == 0)) with ConstGas

case object AND extends BinaryOp(0x16, G_verylow)(_ & _) with ConstGas

case object NOT extends UnaryOp(0x19, G_verylow)(~_) with ConstGas

case object SHA3 extends OpCode(0x20, 2, 1, G_sha3) {
  protected def exec(state: ProgramState): ProgramState = {
    val (Seq(offset, size), stack1) = state.stack.pop(2)
    val (input, mem1) = state.memory.load(offset, size)
    val hash = sha3(input.toArray)
    val ret = DataWord(hash)
    val stack2 = stack1.push(ret)
    state.withStack(stack2).withMemory(mem1).step()
  }

<<<<<<< HEAD
  protected def varGas(state: ProgramState): BigInt = 0 //FIXME
}

case object CALLVALUE extends OpCode(0x34, 0, 1, G_base) with ConstGas {
  protected def exec(state: ProgramState): ProgramState = {
    val stack1 = state.stack.push(DataWord(state.context.callValue))
    state.withStack(stack1).step()
  }
}

case object CALLDATALOAD extends OpCode(0x35, 1, 1, G_verylow) with ConstGas {
  protected def exec(state: ProgramState): ProgramState = {
    val (offset, stack1) = state.stack.pop
    val i = offset.intValue
    val data = state.context.callData.slice(i, i + 32).padTo(32, 0.toByte)
    val stack2 = stack1.push(DataWord(data))
    state.withStack(stack2).step()
  }
}

case object CODECOPY extends OpCode(0x39, 3, 0, G_verylow) {
  protected def exec(state: ProgramState): ProgramState = {
    val (Seq(memOffset, codeOffset, size), stack1) = state.stack.pop(3)
    val bytes = state.program.getBytes(codeOffset.intValue, size.intValue)
    val mem1 = state.memory.store(memOffset, bytes)
    state.withStack(stack1).withMemory(mem1).step()
  }
=======
case object CALLVALUE extends OpCode(0x34, 0, 1) {
  def execute(state: ProgramState): ProgramState =
    state.stack.push(DataWord(state.env.value))
      .map(state.withStack(_).step())
      .valueOr(state.withError)
}

case object CALLDATALOAD extends OpCode(0x35, 1, 1) {
  def execute(state: ProgramState): ProgramState = {
    val updatedState = for {
      popped <- state.stack.pop
      (offset, stack1) = popped
      i = offset.intValue
      data = state.inputData.slice(i, i + 32).padTo(32, 0.toByte)
      stack2 <- stack1.push(DataWord(data))
    } yield state.withStack(stack2).step()
>>>>>>> d72e24f2

  protected def varGas(state: ProgramState): BigInt = {
    val (Seq(addr, _, size), _) = state.stack.pop(3)
    val memCost = calcMemCost(state.memory.size, addr, size)
    val copyCost = G_copy.value * wordsForBytes(size)
    memCost + copyCost
  }
}

case object EXTCODECOPY extends OpCode(0x3c, 4, 0, G_extcode) {
  protected def exec(state: ProgramState): ProgramState = {
    val (Seq(address, memOffset, codeOffset, size), stack1) = state.stack.pop(4)
    val codeCopy = ByteString() //TODO: copy external code
    val mem1 = state.memory.store(memOffset, codeCopy)
    state.withStack(stack1).withMemory(mem1).step()
  }

  protected def varGas(state: ProgramState): BigInt = {
    val (Seq(_, addr, _, size), _) = state.stack.pop(4)
    val memCost = calcMemCost(state.memory.size, addr, size)
    val copyCost = G_copy.value * wordsForBytes(size)
    memCost + copyCost
  }
}

case object POP extends OpCode(0x50, 1, 0, G_base) with ConstGas {
  protected def exec(state: ProgramState): ProgramState = {
    val (_, stack1) = state.stack.pop
    state.withStack(stack1).step()
  }
}

case object MLOAD extends OpCode(0x51, 1, 1, G_verylow) {
  protected def exec(state: ProgramState): ProgramState = {
    val (addr, stack1) = state.stack.pop
    val (word, mem1) = state.memory.load(addr)
    val stack2 = stack1.push(word)
    state.withStack(stack2).withMemory(mem1).step()
  }

  protected def varGas(state: ProgramState): BigInt = {
    val (addr, _) = state.stack.pop
    calcMemCost(state.memory.size, addr, DataWord.Size)
  }
}

case object MSTORE extends OpCode(0x52, 2, 0, G_verylow) {
  protected def exec(state: ProgramState): ProgramState = {
    val (Seq(addr, value), stack1) = state.stack.pop(2)
    val updatedMem = state.memory.store(addr, value)
    state.withStack(stack1).withMemory(updatedMem).step()
  }

  protected def varGas(state: ProgramState): BigInt = {
    val (addr, _) = state.stack.pop
    calcMemCost(state.memory.size, addr, DataWord.Size)
  }
}

case object SLOAD extends OpCode(0x54, 1, 1, G_sload) with ConstGas {
  protected def exec(state: ProgramState): ProgramState = {
    val (addr, stack1) = state.stack.pop
    val value = state.storage.load(addr)
    val stack2 = stack1.push(value)
    state.withStack(stack2).step()
  }
}

case object SSTORE extends OpCode(0x55, 2, 0, G_zero) {
  protected def exec(state: ProgramState): ProgramState = {
    val (Seq(addr, value), stack1) = state.stack.pop(2)
    val oldValue = state.storage.load(addr)
    val refund = if (value == 0 && oldValue != 0) R_sclear.value else BigInt(0)
    val updatedStorage = state.storage.store(addr, value)
    state.withStack(stack1).withStorage(updatedStorage).refundGas(refund).step()
  }

  protected def varGas(state: ProgramState): BigInt = {
    val (Seq(addr, value), _) = state.stack.pop(2)
    val oldValue = state.storage.load(addr)
    if (oldValue == 0 && value != 0) G_sset.value else G_sreset.value
  }
}


case object JUMP extends OpCode(0x56, 1, 0, G_mid) with ConstGas {
  protected def exec(state: ProgramState): ProgramState = {
    val (pos, stack1) = state.stack.pop
    //TODO: JUMPDEST validation
    state.withStack(stack1).goto(pos.intValue)
  }
}

case object JUMPI extends OpCode(0x57, 2, 0, G_high) with ConstGas {
  protected def exec(state: ProgramState): ProgramState = {
    val (Seq(pos, cond), stack1) = state.stack.pop(2)
    val nextPos = if (cond != 0) pos.intValue else state.pc + 1
    //TODO: JUMPDEST validation
    state.withStack(stack1).goto(nextPos)
  }
}

case object JUMPDEST extends OpCode(0x5b, 0, 0, G_jumpdest) with ConstGas {
  protected def exec(state: ProgramState): ProgramState = {
    state.step()
  }
}

sealed abstract class PushOp(code: Int) extends OpCode(code, 0, 1, G_verylow) with ConstGas {
  val i: Int = code - 0x60

  protected def exec(state: ProgramState): ProgramState = {
    val n = i + 1
    val bytes = state.program.getBytes(state.pc + 1, n)
    val word = DataWord(bytes)
    val stack1 = state.stack.push(word)
    state.withStack(stack1).step(n + 1)
  }
}

case object PUSH1  extends PushOp(0x60)
case object PUSH2  extends PushOp(0x61)
case object PUSH3  extends PushOp(0x62)
case object PUSH4  extends PushOp(0x63)
case object PUSH5  extends PushOp(0x64)
case object PUSH6  extends PushOp(0x65)
case object PUSH7  extends PushOp(0x66)
case object PUSH8  extends PushOp(0x67)
case object PUSH9  extends PushOp(0x68)
case object PUSH10 extends PushOp(0x69)
case object PUSH11 extends PushOp(0x6a)
case object PUSH12 extends PushOp(0x6b)
case object PUSH13 extends PushOp(0x6c)
case object PUSH14 extends PushOp(0x6d)
case object PUSH15 extends PushOp(0x6e)
case object PUSH16 extends PushOp(0x6f)
case object PUSH17 extends PushOp(0x70)
case object PUSH18 extends PushOp(0x71)
case object PUSH19 extends PushOp(0x72)
case object PUSH20 extends PushOp(0x73)
case object PUSH21 extends PushOp(0x74)
case object PUSH22 extends PushOp(0x75)
case object PUSH23 extends PushOp(0x76)
case object PUSH24 extends PushOp(0x77)
case object PUSH25 extends PushOp(0x78)
case object PUSH26 extends PushOp(0x79)
case object PUSH27 extends PushOp(0x7a)
case object PUSH28 extends PushOp(0x7b)
case object PUSH29 extends PushOp(0x7c)
case object PUSH30 extends PushOp(0x7d)
case object PUSH31 extends PushOp(0x7e)
case object PUSH32 extends PushOp(0x7f)


sealed abstract class DupOp private(code: Int, val i: Int) extends OpCode(code, i + 1, i + 2, G_verylow) with ConstGas {
  def this(code: Int) = this(code, code - 0x80)

  protected def exec(state: ProgramState): ProgramState = {
    val stack1 = state.stack.dup(i)
    state.withStack(stack1).step()
  }
}

case object DUP1  extends DupOp(0x80)
case object DUP2  extends DupOp(0x81)
case object DUP3  extends DupOp(0x82)
case object DUP4  extends DupOp(0x83)
case object DUP5  extends DupOp(0x84)
case object DUP6  extends DupOp(0x85)
case object DUP7  extends DupOp(0x86)
case object DUP8  extends DupOp(0x87)
case object DUP9  extends DupOp(0x88)
case object DUP10 extends DupOp(0x89)
case object DUP11 extends DupOp(0x8a)
case object DUP12 extends DupOp(0x8b)
case object DUP13 extends DupOp(0x8c)
case object DUP14 extends DupOp(0x8d)
case object DUP15 extends DupOp(0x8e)
case object DUP16 extends DupOp(0x8f)


sealed abstract class SwapOp(code: Int, val i: Int) extends OpCode(code, i + 2, i + 2, G_verylow) with ConstGas {
  def this(code: Int) = this(code, code - 0x90)

  protected def exec(state: ProgramState): ProgramState = {
    val stack1 = state.stack.swap(i + 1)
    state.withStack(stack1).step()
  }
}

case object SWAP1  extends SwapOp(0x90)
case object SWAP2  extends SwapOp(0x91)
case object SWAP3  extends SwapOp(0x92)
case object SWAP4  extends SwapOp(0x93)
case object SWAP5  extends SwapOp(0x94)
case object SWAP6  extends SwapOp(0x95)
case object SWAP7  extends SwapOp(0x96)
case object SWAP8  extends SwapOp(0x97)
case object SWAP9  extends SwapOp(0x98)
case object SWAP10 extends SwapOp(0x99)
case object SWAP11 extends SwapOp(0x9a)
case object SWAP12 extends SwapOp(0x9b)
case object SWAP13 extends SwapOp(0x9c)
case object SWAP14 extends SwapOp(0x9d)
case object SWAP15 extends SwapOp(0x9e)
case object SWAP16 extends SwapOp(0x9f)


sealed abstract class LogOp(code: Int, val i: Int) extends OpCode(code, i + 2, 0, G_log) {
  def this(code: Int) = this(code, code - 0xa0)

  protected def exec(state: ProgramState): ProgramState = {
    val (_, stack1) = state.stack.pop(delta)
    //TODO: actual logging
    state.withStack(stack1).step()
  }

  protected def varGas(state: ProgramState): BigInt = {
    val (Seq(addr, size, _*), stack1) = state.stack.pop(delta)
    val memCost = calcMemCost(state.memory.size, addr, size)
    val logCost = G_log.value + G_logdata.value * size + i * G_logtopic.value
    memCost + logCost
  }
}

case object LOG0 extends LogOp(0xa0)
case object LOG1 extends LogOp(0xa1)
case object LOG2 extends LogOp(0xa2)
case object LOG3 extends LogOp(0xa3)
case object LOG4 extends LogOp(0xa4)

<<<<<<< HEAD

case object RETURN extends OpCode(0xf3, 2, 0, G_zero) {
  protected def exec(state: ProgramState): ProgramState = {
    val (Seq(addr, size), stack1) = state.stack.pop(2)
    val (ret, mem1) = state.memory.load(addr, size)
    state.withStack(stack1).withReturnData(ret).withMemory(mem1).halt
  }

  protected def varGas(state: ProgramState): BigInt = {
    val (Seq(addr, size), _) = state.stack.pop(2)
    GasCost.calcMemCost(state.memory.size, addr, size)
=======
case object RETURN extends OpCode(0xf3, 2, 0) {
  def execute(state: ProgramState): ProgramState = {
    val updatedState = for {
      popped <- state.stack.pop(2)
      (Seq(offset, size), stack1) = popped
      (ret, mem1) = state.memory.load(offset, size)
    } yield state.withStack(stack1).withReturnData(ret).withMemory(mem1).halt
    updatedState.valueOr(state.withError)
>>>>>>> d72e24f2
  }
}<|MERGE_RESOLUTION|>--- conflicted
+++ resolved
@@ -156,7 +156,6 @@
 }
 
 /**
-<<<<<<< HEAD
   * Base class for all the opcodes of the EVM
   *
   * @param code Opcode byte representation
@@ -165,16 +164,6 @@
   */
 sealed abstract class OpCode(val code: Byte, val delta: Int, val alpha: Int, val constGas: GasCost) {
   def this(code: Int, pop: Int, push: Int, constGas: GasCost) = this(code.toByte, pop, push, constGas)
-=======
- * Base class for all the opcodes of the EVM
- *
- * @param code Opcode byte representation
- * @param delta number of words to be popped from stack
- * @param alpha number of words to be pushed to stack
- */
-sealed abstract class OpCode(val code: Byte, val delta: Int, val alpha: Int) {
-  def this(code: Int, pop: Int, push: Int) = this(code.toByte, pop, push)
->>>>>>> d72e24f2
 
   def execute(state: ProgramState): ProgramState = {
     if (state.stack.size < delta)
@@ -259,13 +248,12 @@
     state.withStack(stack2).withMemory(mem1).step()
   }
 
-<<<<<<< HEAD
   protected def varGas(state: ProgramState): BigInt = 0 //FIXME
 }
 
 case object CALLVALUE extends OpCode(0x34, 0, 1, G_base) with ConstGas {
   protected def exec(state: ProgramState): ProgramState = {
-    val stack1 = state.stack.push(DataWord(state.context.callValue))
+    val stack1 = state.stack.push(DataWord(state.env.value))
     state.withStack(stack1).step()
   }
 }
@@ -274,7 +262,7 @@
   protected def exec(state: ProgramState): ProgramState = {
     val (offset, stack1) = state.stack.pop
     val i = offset.intValue
-    val data = state.context.callData.slice(i, i + 32).padTo(32, 0.toByte)
+    val data = state.inputData.slice(i, i + 32).padTo(32, 0.toByte)
     val stack2 = stack1.push(DataWord(data))
     state.withStack(stack2).step()
   }
@@ -287,24 +275,6 @@
     val mem1 = state.memory.store(memOffset, bytes)
     state.withStack(stack1).withMemory(mem1).step()
   }
-=======
-case object CALLVALUE extends OpCode(0x34, 0, 1) {
-  def execute(state: ProgramState): ProgramState =
-    state.stack.push(DataWord(state.env.value))
-      .map(state.withStack(_).step())
-      .valueOr(state.withError)
-}
-
-case object CALLDATALOAD extends OpCode(0x35, 1, 1) {
-  def execute(state: ProgramState): ProgramState = {
-    val updatedState = for {
-      popped <- state.stack.pop
-      (offset, stack1) = popped
-      i = offset.intValue
-      data = state.inputData.slice(i, i + 32).padTo(32, 0.toByte)
-      stack2 <- stack1.push(DataWord(data))
-    } yield state.withStack(stack2).step()
->>>>>>> d72e24f2
 
   protected def varGas(state: ProgramState): BigInt = {
     val (Seq(addr, _, size), _) = state.stack.pop(3)
@@ -536,7 +506,6 @@
 case object LOG3 extends LogOp(0xa3)
 case object LOG4 extends LogOp(0xa4)
 
-<<<<<<< HEAD
 
 case object RETURN extends OpCode(0xf3, 2, 0, G_zero) {
   protected def exec(state: ProgramState): ProgramState = {
@@ -548,15 +517,5 @@
   protected def varGas(state: ProgramState): BigInt = {
     val (Seq(addr, size), _) = state.stack.pop(2)
     GasCost.calcMemCost(state.memory.size, addr, size)
-=======
-case object RETURN extends OpCode(0xf3, 2, 0) {
-  def execute(state: ProgramState): ProgramState = {
-    val updatedState = for {
-      popped <- state.stack.pop(2)
-      (Seq(offset, size), stack1) = popped
-      (ret, mem1) = state.memory.load(offset, size)
-    } yield state.withStack(stack1).withReturnData(ret).withMemory(mem1).halt
-    updatedState.valueOr(state.withError)
->>>>>>> d72e24f2
   }
 }