--- conflicted
+++ resolved
@@ -682,13 +682,9 @@
 
       val (initCode, memory1) = state.memory.load(inOffset, inSize)
       val (newAddress, world1) = state.world.createAddressWithOpCode(state.env.ownerAddr)
-<<<<<<< HEAD
 
       //it is the source or newly-creation of a CREATE operation or contract-creation transaction endowing zero or more value;
-      val world2 = world1.initialiseAccount(state.env.ownerAddr, newAddress, endowment)
-=======
       val worldAfterInitialisation = world1.initialiseAccount(state.env.ownerAddr, newAddress, endowment)
->>>>>>> e8fcd098
 
       val newEnv = state.env.copy(
         callerAddr = state.env.ownerAddr,
@@ -929,18 +925,13 @@
     val (refund, stack1) = state.stack.pop
     val refundAddr: Address = Address(refund)
     val gasRefund: BigInt = if (state.addressesToDelete contains state.ownAddress) 0 else state.config.feeSchedule.R_selfdestruct
-<<<<<<< HEAD
-    val world = state.world.transfer(state.ownAddress, refundAddr, state.ownBalance)
-    //it is the target or refund of a SUICIDE operation for zero or more value;
-=======
 
     val world =
       if (state.ownAddress == refundAddr)
         state.world.removeAllEther(state.ownAddress)
       else
         state.world.transfer(state.ownAddress, refundAddr, state.ownBalance)
-
->>>>>>> e8fcd098
+    //it is the target or refund of a SUICIDE operation for zero or more value;
     state
       .withWorld(world)
       .refundGas(gasRefund)
