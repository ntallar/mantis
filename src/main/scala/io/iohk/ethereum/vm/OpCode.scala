package io.iohk.ethereum.vm

import akka.util.ByteString
import io.iohk.ethereum.crypto.kec256
import io.iohk.ethereum.domain.{Address, TxLogEntry}

// scalastyle:off magic.number
// scalastyle:off number.of.types
// scalastyle:off method.length
// scalastyle:off file.size.limit
object OpCodes {

  val LogOpCodes: List[OpCode] = List(
    LOG0,
    LOG1,
    LOG2,
    LOG3,
    LOG4)

  val SwapOpCodes: List[OpCode] = List(
    SWAP1,
    SWAP2,
    SWAP3,
    SWAP4,
    SWAP5,
    SWAP6,
    SWAP7,
    SWAP8,
    SWAP9,
    SWAP10,
    SWAP11,
    SWAP12,
    SWAP13,
    SWAP14,
    SWAP15,
    SWAP16)

  val DupOpCodes: List[OpCode] = List(
    DUP1,
    DUP2,
    DUP3,
    DUP4,
    DUP5,
    DUP6,
    DUP7,
    DUP8,
    DUP9,
    DUP10,
    DUP11,
    DUP12,
    DUP13,
    DUP14,
    DUP15,
    DUP16)

  val PushOpCodes: List[OpCode] = List(
    PUSH1,
    PUSH2,
    PUSH3,
    PUSH4,
    PUSH5,
    PUSH6,
    PUSH7,
    PUSH8,
    PUSH9,
    PUSH10,
    PUSH11,
    PUSH12,
    PUSH13,
    PUSH14,
    PUSH15,
    PUSH16,
    PUSH17,
    PUSH18,
    PUSH19,
    PUSH20,
    PUSH21,
    PUSH22,
    PUSH23,
    PUSH24,
    PUSH25,
    PUSH26,
    PUSH27,
    PUSH28,
    PUSH29,
    PUSH30,
    PUSH31,
    PUSH32)

  val FrontierOpCodes: List[OpCode] =
    LogOpCodes ++ SwapOpCodes ++ PushOpCodes ++ DupOpCodes ++ List(
      STOP,
      ADD,
      MUL,
      SUB,
      DIV,
      SDIV,
      MOD,
      SMOD,
      ADDMOD,
      MULMOD,
      EXP,
      SIGNEXTEND,

      LT,
      GT,
      SLT,
      SGT,
      EQ,
      ISZERO,
      AND,
      OR,
      XOR,
      NOT,
      BYTE,

      SHA3,

      ADDRESS,
      BALANCE,
      ORIGIN,
      CALLER,
      CALLVALUE,
      CALLDATALOAD,
      CALLDATASIZE,
      CALLDATACOPY,
      CODESIZE,
      CODECOPY,
      GASPRICE,
      EXTCODESIZE,
      EXTCODECOPY,

      BLOCKHASH,
      COINBASE,
      TIMESTAMP,
      NUMBER,
      DIFFICULTY,
      GASLIMIT,

      POP,
      MLOAD,
      MSTORE,
      MSTORE8,
      SLOAD,
      SSTORE,
      JUMP,
      JUMPI,
      PC,
      MSIZE,
      GAS,
      JUMPDEST,

      CREATE,
      CALL,
      CALLCODE,
      RETURN,
      INVALID,
      SELFDESTRUCT)

  val HomesteadOpCodes: List[OpCode] =
    FrontierOpCodes :+ DELEGATECALL
}

object OpCode {
  def sliceBytes(bytes: ByteString, offset: Int, size: Int): ByteString =
    bytes.slice(offset, offset + size).padTo(size, 0.toByte)
}

/**
  * Base class for all the opcodes of the EVM
  *
  * @param code Opcode byte representation
  * @param delta number of words to be popped from stack
  * @param alpha number of words to be pushed to stack
  */
sealed abstract class OpCode(val code: Byte, val delta: Int, val alpha: Int, val constGasFn: FeeSchedule => BigInt) {
  def this(code: Int, pop: Int, push: Int, constGasFn: FeeSchedule => BigInt) = this(code.toByte, pop, push, constGasFn)

  def execute[W <: WorldStateProxy[W, S], S <: Storage[S]](state: ProgramState[W, S]): ProgramState[W, S] = {
    if (state.stack.size < delta)
      state.withError(StackUnderflow)
    else if (state.stack.size - delta + alpha > state.stack.maxSize)
      state.withError(StackOverflow)
    else {
      val constGas: BigInt = constGasFn(state.config.feeSchedule)

      val gas: BigInt = constGas + varGas(state)
      if (gas > state.gas)
        state.copy(gas = 0).withError(OutOfGas)
      else
        exec(state).spendGas(gas)
    }
  }

  protected def varGas[W <: WorldStateProxy[W, S], S <: Storage[S]](state: ProgramState[W, S]): BigInt

  protected def exec[W <: WorldStateProxy[W, S], S <: Storage[S]](state: ProgramState[W, S]): ProgramState[W, S]
}

sealed trait ConstGas { self: OpCode =>
  protected def varGas[W <: WorldStateProxy[W, S], S <: Storage[S]](state: ProgramState[W, S]): BigInt = 0
}

case object STOP extends OpCode(0x00, 0, 0, _.G_zero) with ConstGas {
  protected def exec[W <: WorldStateProxy[W, S], S <: Storage[S]](state: ProgramState[W, S]): ProgramState[W, S] =
    state.halt
}

sealed abstract class UnaryOp(
    code: Int,
    constGasFn: FeeSchedule => BigInt)(val f: UInt256 => UInt256)
  extends OpCode(code, 1, 1, constGasFn) with ConstGas {

  protected def exec[W <: WorldStateProxy[W, S], S <: Storage[S]](state: ProgramState[W, S]): ProgramState[W, S] = {
    val (a, stack1) = state.stack.pop
    val res = f(a)
    val stack2 = stack1.push(res)
    state.withStack(stack2).step()
  }
}

sealed abstract class BinaryOp(code: Int, constGasFn: FeeSchedule => BigInt)(val f: (UInt256, UInt256) => UInt256)
  extends OpCode(code.toByte, 2, 1, constGasFn) {

  protected def exec[W <: WorldStateProxy[W, S], S <: Storage[S]](state: ProgramState[W, S]): ProgramState[W, S] = {
    val (Seq(a, b), stack1) = state.stack.pop(2)
    val res = f(a, b)
    val stack2 = stack1.push(res)
    state.withStack(stack2).step()
  }
}

sealed abstract class TernaryOp(code: Int, constGasFn: FeeSchedule => BigInt)(val f: (UInt256, UInt256, UInt256) => UInt256)
    extends OpCode(code.toByte, 3, 1, constGasFn) {

  protected def exec[W <: WorldStateProxy[W, S], S <: Storage[S]](state: ProgramState[W, S]): ProgramState[W, S] = {
    val (Seq(a, b, c), stack1) = state.stack.pop(3)
    val res = f(a, b, c)
    val stack2 = stack1.push(res)
    state.withStack(stack2).step()
  }
}

sealed abstract class ConstOp(code: Int)(val f: ProgramState[_ <: WorldStateProxy[_, _ <: Storage[_]], _ <: Storage[_]] => UInt256)
  extends OpCode(code, 0, 1, _.G_base) with ConstGas {

  protected def exec[W <: WorldStateProxy[W, S], S <: Storage[S]](state: ProgramState[W, S]): ProgramState[W, S] = {
    val stack1 = state.stack.push(f(state))
    state.withStack(stack1).step()
  }
}

case object ADD extends BinaryOp(0x01, _.G_verylow)(_ + _) with ConstGas

case object MUL extends BinaryOp(0x02, _.G_low)(_ * _) with ConstGas

case object SUB extends BinaryOp(0x03, _.G_verylow)(_ - _) with ConstGas

case object DIV extends BinaryOp(0x04, _.G_low)(_ div _) with ConstGas

case object SDIV extends BinaryOp(0x05, _.G_low)(_ sdiv _) with ConstGas

case object MOD extends BinaryOp(0x06, _.G_low)(_ mod _) with ConstGas

case object SMOD extends BinaryOp(0x07, _.G_low)(_ smod _) with ConstGas

case object ADDMOD extends TernaryOp(0x08, _.G_mid)(_.addmod(_, _)) with ConstGas

case object MULMOD extends TernaryOp(0x09, _.G_mid)(_.mulmod(_, _)) with ConstGas

case object EXP extends BinaryOp(0x0a, _.G_exp)(_ ** _) {
  protected def varGas[W <: WorldStateProxy[W, S], S <: Storage[S]](state: ProgramState[W, S]): BigInt = {
    val (Seq(_, m: UInt256), _) = state.stack.pop(2)
    state.config.feeSchedule.G_expbyte * m.byteSize
  }
}

case object SIGNEXTEND extends BinaryOp(0x0b, _.G_low)((a, b) => b signExtend a) with ConstGas

case object LT extends BinaryOp(0x10, _.G_verylow)(_ < _) with ConstGas

case object GT extends BinaryOp(0x11, _.G_verylow)(_ > _) with ConstGas

case object SLT extends BinaryOp(0x12, _.G_verylow)(_ slt _) with ConstGas

case object SGT extends BinaryOp(0x13, _.G_verylow)(_ sgt _) with ConstGas

case object EQ extends BinaryOp(0x14, _.G_verylow)(_ == _) with ConstGas

case object ISZERO extends UnaryOp(0x15, _.G_verylow)(_.isZero) with ConstGas

case object AND extends BinaryOp(0x16, _.G_verylow)(_ & _) with ConstGas

case object OR extends BinaryOp(0x17, _.G_verylow)(_ | _) with ConstGas

case object XOR extends BinaryOp(0x18, _.G_verylow)(_ ^ _) with ConstGas

case object NOT extends UnaryOp(0x19, _.G_verylow)(~_) with ConstGas

case object BYTE extends BinaryOp(0x1a, _.G_verylow)((a, b) => b getByte a) with ConstGas

case object SHA3 extends OpCode(0x20, 2, 1, _.G_sha3) {
  protected def exec[W <: WorldStateProxy[W, S], S <: Storage[S]](state: ProgramState[W, S]): ProgramState[W, S] = {
    val (Seq(offset, size), stack1) = state.stack.pop(2)
    val (input, mem1) = state.memory.load(offset, size)
    val hash = kec256(input.toArray)
    val ret = UInt256(hash)
    val stack2 = stack1.push(ret)
    state.withStack(stack2).withMemory(mem1).step()
  }

  protected def varGas[W <: WorldStateProxy[W, S], S <: Storage[S]](state: ProgramState[W, S]): BigInt = {
    val (Seq(offset, size), _) = state.stack.pop(2)
    val memCost = state.config.calcMemCost(state.memory.size, offset, size)
    val shaCost = state.config.feeSchedule.G_sha3word * wordsForBytes(size)
    memCost + shaCost
  }
}

case object ADDRESS extends ConstOp(0x30)(_.env.ownerAddr.toUInt256)

case object BALANCE extends OpCode(0x31, 1, 1, _.G_balance) with ConstGas {
  protected def exec[W <: WorldStateProxy[W, S], S <: Storage[S]](state: ProgramState[W, S]): ProgramState[W, S] = {
    val (accountAddress, stack1) = state.stack.pop
    val accountBalance = state.world.getBalance(Address(accountAddress))
    val stack2 = stack1.push(accountBalance)
    state.withStack(stack2).step()
  }
}

case object ORIGIN extends ConstOp(0x32)(_.env.originAddr.toUInt256)

case object CALLER extends ConstOp(0x33)(_.env.callerAddr.toUInt256)

case object CALLVALUE extends ConstOp(0x34)(_.env.value)

case object CALLDATALOAD extends OpCode(0x35, 1, 1, _.G_verylow) with ConstGas {
  protected def exec[W <: WorldStateProxy[W, S], S <: Storage[S]](state: ProgramState[W, S]): ProgramState[W, S] = {
    val (offset, stack1) = state.stack.pop
    val data = OpCode.sliceBytes(state.inputData, offset.toInt, 32)
    val stack2 = stack1.push(UInt256(data))
    state.withStack(stack2).step()
  }
}

case object CALLDATASIZE extends ConstOp(0x36)(_.inputData.size)

case object CALLDATACOPY extends OpCode(0x37, 3, 0, _.G_verylow) {
  protected def exec[W <: WorldStateProxy[W, S], S <: Storage[S]](state: ProgramState[W, S]): ProgramState[W, S] = {
    val (Seq(memOffset, dataOffset, size), stack1) = state.stack.pop(3)
    val data = OpCode.sliceBytes(state.inputData, dataOffset.toInt, size.toInt)
    val mem1 = state.memory.store(memOffset, data)
    state.withStack(stack1).withMemory(mem1).step()
  }

  protected def varGas[W <: WorldStateProxy[W, S], S <: Storage[S]](state: ProgramState[W, S]): BigInt = {
    val (Seq(offset, _, size), _) = state.stack.pop(3)
    val memCost = state.config.calcMemCost(state.memory.size, offset, size)
    val copyCost = state.config.feeSchedule.G_copy * wordsForBytes(size)
    memCost + copyCost
  }
}

case object CODESIZE extends ConstOp(0x38)(_.env.program.length)

case object CODECOPY extends OpCode(0x39, 3, 0, _.G_verylow) {
  protected def exec[W <: WorldStateProxy[W, S], S <: Storage[S]](state: ProgramState[W, S]): ProgramState[W, S] = {
    val (Seq(memOffset, codeOffset, size), stack1) = state.stack.pop(3)
    val bytes = state.program.getBytes(codeOffset.toInt, size.toInt)
    val mem1 = state.memory.store(memOffset, bytes)
    state.withStack(stack1).withMemory(mem1).step()
  }

  protected def varGas[W <: WorldStateProxy[W, S], S <: Storage[S]](state: ProgramState[W, S]): BigInt = {
    val (Seq(offset, _, size), _) = state.stack.pop(3)
    val memCost = state.config.calcMemCost(state.memory.size, offset, size)
    val copyCost = state.config.feeSchedule.G_copy * wordsForBytes(size)
    memCost + copyCost
  }
}

case object GASPRICE extends ConstOp(0x3a)(_.env.gasPrice)

case object EXTCODESIZE extends OpCode(0x3b, 1, 1, _.G_extcode) with ConstGas {
  protected def exec[W <: WorldStateProxy[W, S], S <: Storage[S]](state: ProgramState[W, S]): ProgramState[W, S] = {
    val (addr, stack1) = state.stack.pop
    val codeSize = state.world.getCode(Address(addr)).size
    val stack2 = stack1.push(UInt256(codeSize))
    state.withStack(stack2).step()
  }
}

case object EXTCODECOPY extends OpCode(0x3c, 4, 0, _.G_extcode) {
  protected def exec[W <: WorldStateProxy[W, S], S <: Storage[S]](state: ProgramState[W, S]): ProgramState[W, S] = {
    val (Seq(address, memOffset, codeOffset, size), stack1) = state.stack.pop(4)
    val codeCopy = OpCode.sliceBytes(state.world.getCode(Address(address)), codeOffset.toInt, size.toInt)
    val mem1 = state.memory.store(memOffset, codeCopy)
    state.withStack(stack1).withMemory(mem1).step()
  }

  protected def varGas[W <: WorldStateProxy[W, S], S <: Storage[S]](state: ProgramState[W, S]): BigInt = {
    val (Seq(_, memOffset, _, size), _) = state.stack.pop(4)
    val memCost = state.config.calcMemCost(state.memory.size, memOffset, size)
    val copyCost = state.config.feeSchedule.G_copy * wordsForBytes(size)
    memCost + copyCost
  }
}

case object BLOCKHASH extends OpCode(0x40, 1, 1, _.G_blockhash) with ConstGas {
  protected def exec[W <: WorldStateProxy[W, S], S <: Storage[S]](state: ProgramState[W, S]): ProgramState[W, S] = {
    val (blockNumber, stack1) = state.stack.pop

    val outOfLimits = state.env.blockHeader.number - blockNumber > 256 || blockNumber >= state.env.blockHeader.number
    val hash = if (outOfLimits) UInt256.Zero else state.world.getBlockHash(blockNumber).getOrElse(UInt256.Zero)

    val stack2 = stack1.push(hash)
    state.withStack(stack2).step()
  }
}

case object COINBASE extends ConstOp(0x41)(s => UInt256(s.env.blockHeader.beneficiary))

case object TIMESTAMP extends ConstOp(0x42)(s => UInt256(s.env.blockHeader.unixTimestamp))

case object NUMBER extends ConstOp(0x43)(s => UInt256(s.env.blockHeader.number))

case object DIFFICULTY extends ConstOp(0x44)(s => UInt256(s.env.blockHeader.difficulty))

case object GASLIMIT extends ConstOp(0x45)(s => UInt256(s.env.blockHeader.gasLimit))

case object POP extends OpCode(0x50, 1, 0, _.G_base) with ConstGas {
  protected def exec[W <: WorldStateProxy[W, S], S <: Storage[S]](state: ProgramState[W, S]): ProgramState[W, S] = {
    val (_, stack1) = state.stack.pop
    state.withStack(stack1).step()
  }
}

case object MLOAD extends OpCode(0x51, 1, 1, _.G_verylow) {
  protected def exec[W <: WorldStateProxy[W, S], S <: Storage[S]](state: ProgramState[W, S]): ProgramState[W, S] = {
    val (offset, stack1) = state.stack.pop
    val (word, mem1) = state.memory.load(offset)
    val stack2 = stack1.push(word)
    state.withStack(stack2).withMemory(mem1).step()
  }

  protected def varGas[W <: WorldStateProxy[W, S], S <: Storage[S]](state: ProgramState[W, S]): BigInt = {
    val (offset, _) = state.stack.pop
    state.config.calcMemCost(state.memory.size, offset, UInt256.Size)
  }
}

case object MSTORE extends OpCode(0x52, 2, 0, _.G_verylow) {
  protected def exec[W <: WorldStateProxy[W, S], S <: Storage[S]](state: ProgramState[W, S]): ProgramState[W, S] = {
    val (Seq(offset, value), stack1) = state.stack.pop(2)
    val updatedMem = state.memory.store(offset, value)
    state.withStack(stack1).withMemory(updatedMem).step()
  }

  protected def varGas[W <: WorldStateProxy[W, S], S <: Storage[S]](state: ProgramState[W, S]): BigInt = {
    val (offset, _) = state.stack.pop
    state.config.calcMemCost(state.memory.size, offset, UInt256.Size)
  }
}

case object SLOAD extends OpCode(0x54, 1, 1, _.G_sload) with ConstGas {
  protected def exec[W <: WorldStateProxy[W, S], S <: Storage[S]](state: ProgramState[W, S]): ProgramState[W, S] = {
    val (offset, stack1) = state.stack.pop
    val value = state.storage.load(offset)
    val stack2 = stack1.push(value)
    state.withStack(stack2).step()
  }
}

case object MSTORE8 extends OpCode(0x53, 2, 0, _.G_verylow) {
  protected def exec[W <: WorldStateProxy[W, S], S <: Storage[S]](state: ProgramState[W, S]): ProgramState[W, S] = {
    val (Seq(offset, value), stack1) = state.stack.pop(2)
    val valueToByte = (value mod 256).toByte
    val updatedMem = state.memory.store(offset, valueToByte)
    state.withStack(stack1).withMemory(updatedMem).step()
  }

  protected def varGas[W <: WorldStateProxy[W, S], S <: Storage[S]](state: ProgramState[W, S]): BigInt = {
    val (offset, _) = state.stack.pop
    state.config.calcMemCost(state.memory.size, offset, 1)
  }
}

case object SSTORE extends OpCode(0x55, 2, 0, _.G_zero) {
  protected def exec[W <: WorldStateProxy[W, S], S <: Storage[S]](state: ProgramState[W, S]): ProgramState[W, S] = {
    val (Seq(offset, value), stack1) = state.stack.pop(2)
    val oldValue = state.storage.load(offset)
    val refund: BigInt = if (value.isZero && !oldValue.isZero) state.config.feeSchedule.R_sclear else 0
    val updatedStorage = state.storage.store(offset, value)
    state.withStack(stack1).withStorage(updatedStorage).refundGas(refund).step()
  }

  protected def varGas[W <: WorldStateProxy[W, S], S <: Storage[S]](state: ProgramState[W, S]): BigInt = {
    val (Seq(offset, value), _) = state.stack.pop(2)
    val oldValue = state.storage.load(offset)
    if (oldValue.isZero && !value.isZero) state.config.feeSchedule.G_sset else state.config.feeSchedule.G_sreset
  }
}

case object JUMP extends OpCode(0x56, 1, 0, _.G_mid) with ConstGas {
  protected def exec[W <: WorldStateProxy[W, S], S <: Storage[S]](state: ProgramState[W, S]): ProgramState[W, S] = {
    val (pos, stack1) = state.stack.pop
    val dest = pos.intValue
    if(state.program.validJumpDestinations.contains(dest))
      state.withStack(stack1).goto(dest)
    else
      state.withError(InvalidJump(dest))
  }
}

case object JUMPI extends OpCode(0x57, 2, 0, _.G_high) with ConstGas {
  protected def exec[W <: WorldStateProxy[W, S], S <: Storage[S]](state: ProgramState[W, S]): ProgramState[W, S] = {
    val (Seq(pos, cond), stack1) = state.stack.pop(2)
    val dest = pos.intValue
    if(cond.isZero)
      state.withStack(stack1).step()
    else if (state.program.validJumpDestinations.contains(dest))
      state.withStack(stack1).goto(dest)
    else
      state.withError(InvalidJump(dest))
  }
}

case object PC extends ConstOp(0x58)(_.pc)

case object MSIZE extends ConstOp(0x59)(s => UInt256.Size * wordsForBytes(s.memory.size))

case object GAS extends ConstOp(0x5a)(state => state.gas - state.config.feeSchedule.G_base)

case object JUMPDEST extends OpCode(0x5b, 0, 0, _.G_jumpdest) with ConstGas {
  protected def exec[W <: WorldStateProxy[W, S], S <: Storage[S]](state: ProgramState[W, S]): ProgramState[W, S] = {
    state.step()
  }
}

sealed abstract class PushOp(code: Int) extends OpCode(code, 0, 1, _.G_verylow) with ConstGas {
  val i: Int = code - 0x60

  protected def exec[W <: WorldStateProxy[W, S], S <: Storage[S]](state: ProgramState[W, S]): ProgramState[W, S] = {
    val n = i + 1
    val bytes = state.program.getBytes(state.pc + 1, n)
    val word = UInt256(bytes)
    val stack1 = state.stack.push(word)
    state.withStack(stack1).step(n + 1)
  }
}

case object PUSH1  extends PushOp(0x60)
case object PUSH2  extends PushOp(0x61)
case object PUSH3  extends PushOp(0x62)
case object PUSH4  extends PushOp(0x63)
case object PUSH5  extends PushOp(0x64)
case object PUSH6  extends PushOp(0x65)
case object PUSH7  extends PushOp(0x66)
case object PUSH8  extends PushOp(0x67)
case object PUSH9  extends PushOp(0x68)
case object PUSH10 extends PushOp(0x69)
case object PUSH11 extends PushOp(0x6a)
case object PUSH12 extends PushOp(0x6b)
case object PUSH13 extends PushOp(0x6c)
case object PUSH14 extends PushOp(0x6d)
case object PUSH15 extends PushOp(0x6e)
case object PUSH16 extends PushOp(0x6f)
case object PUSH17 extends PushOp(0x70)
case object PUSH18 extends PushOp(0x71)
case object PUSH19 extends PushOp(0x72)
case object PUSH20 extends PushOp(0x73)
case object PUSH21 extends PushOp(0x74)
case object PUSH22 extends PushOp(0x75)
case object PUSH23 extends PushOp(0x76)
case object PUSH24 extends PushOp(0x77)
case object PUSH25 extends PushOp(0x78)
case object PUSH26 extends PushOp(0x79)
case object PUSH27 extends PushOp(0x7a)
case object PUSH28 extends PushOp(0x7b)
case object PUSH29 extends PushOp(0x7c)
case object PUSH30 extends PushOp(0x7d)
case object PUSH31 extends PushOp(0x7e)
case object PUSH32 extends PushOp(0x7f)


sealed abstract class DupOp private(code: Int, val i: Int) extends OpCode(code, i + 1, i + 2, _.G_verylow) with ConstGas {
  def this(code: Int) = this(code, code - 0x80)

  protected def exec[W <: WorldStateProxy[W, S], S <: Storage[S]](state: ProgramState[W, S]): ProgramState[W, S] = {
    val stack1 = state.stack.dup(i)
    state.withStack(stack1).step()
  }
}

case object DUP1  extends DupOp(0x80)
case object DUP2  extends DupOp(0x81)
case object DUP3  extends DupOp(0x82)
case object DUP4  extends DupOp(0x83)
case object DUP5  extends DupOp(0x84)
case object DUP6  extends DupOp(0x85)
case object DUP7  extends DupOp(0x86)
case object DUP8  extends DupOp(0x87)
case object DUP9  extends DupOp(0x88)
case object DUP10 extends DupOp(0x89)
case object DUP11 extends DupOp(0x8a)
case object DUP12 extends DupOp(0x8b)
case object DUP13 extends DupOp(0x8c)
case object DUP14 extends DupOp(0x8d)
case object DUP15 extends DupOp(0x8e)
case object DUP16 extends DupOp(0x8f)


sealed abstract class SwapOp(code: Int, val i: Int) extends OpCode(code, i + 2, i + 2, _.G_verylow) with ConstGas {
  def this(code: Int) = this(code, code - 0x90)

  protected def exec[W <: WorldStateProxy[W, S], S <: Storage[S]](state: ProgramState[W, S]): ProgramState[W, S] = {
    val stack1 = state.stack.swap(i + 1)
    state.withStack(stack1).step()
  }
}

case object SWAP1  extends SwapOp(0x90)
case object SWAP2  extends SwapOp(0x91)
case object SWAP3  extends SwapOp(0x92)
case object SWAP4  extends SwapOp(0x93)
case object SWAP5  extends SwapOp(0x94)
case object SWAP6  extends SwapOp(0x95)
case object SWAP7  extends SwapOp(0x96)
case object SWAP8  extends SwapOp(0x97)
case object SWAP9  extends SwapOp(0x98)
case object SWAP10 extends SwapOp(0x99)
case object SWAP11 extends SwapOp(0x9a)
case object SWAP12 extends SwapOp(0x9b)
case object SWAP13 extends SwapOp(0x9c)
case object SWAP14 extends SwapOp(0x9d)
case object SWAP15 extends SwapOp(0x9e)
case object SWAP16 extends SwapOp(0x9f)


sealed abstract class LogOp(code: Int, val i: Int) extends OpCode(code, i + 2, 0, _.G_log) {
  def this(code: Int) = this(code, code - 0xa0)

  protected def exec[W <: WorldStateProxy[W, S], S <: Storage[S]](state: ProgramState[W, S]): ProgramState[W, S] = {
    val (Seq(offset, size, topics @ _*), stack1) = state.stack.pop(delta)
    val (data, memory) = state.memory.load(offset, size)
    val logEntry = TxLogEntry(state.env.ownerAddr, topics.map(_.bytes), data)

    state.withStack(stack1).withMemory(memory).withLog(logEntry).step()
  }

  protected def varGas[W <: WorldStateProxy[W, S], S <: Storage[S]](state: ProgramState[W, S]): BigInt = {
    val (Seq(offset, size, _*), stack1) = state.stack.pop(delta)
    val memCost = state.config.calcMemCost(state.memory.size, offset, size)
    val logCost = state.config.feeSchedule.G_logdata * size + i * state.config.feeSchedule.G_logtopic
    memCost + logCost
  }
}

case object LOG0 extends LogOp(0xa0)
case object LOG1 extends LogOp(0xa1)
case object LOG2 extends LogOp(0xa2)
case object LOG3 extends LogOp(0xa3)
case object LOG4 extends LogOp(0xa4)


case object CREATE extends OpCode(0xf0, 3, 1, _.G_create) {
  protected def exec[W <: WorldStateProxy[W, S], S <: Storage[S]](state: ProgramState[W, S]): ProgramState[W, S] = {
    val (Seq(endowment, inOffset, inSize), stack1) = state.stack.pop(3)

    val validCall = state.env.callDepth < EvmConfig.MaxCallDepth && endowment <= state.ownBalance

    if (!validCall) {
      val stack2 = stack1.push(UInt256.Zero)
      state.withStack(stack2).step()
    } else {

      val (initCode, memory1) = state.memory.load(inOffset, inSize)
      val (newAddress, world1) = state.world.createAddressWithOpCode(state.env.ownerAddr)
      val world2 = world1.transfer(state.env.ownerAddr, newAddress, endowment)

      val newEnv = state.env.copy(
        callerAddr = state.env.ownerAddr,
        ownerAddr = newAddress,
        value = endowment,
        program = Program(initCode),
        inputData = ByteString.empty,
        callDepth = state.env.callDepth + 1
      )

      //to avoid calculating this twice, we could adjust state.gas prior to execution in OpCode#execute
      //not sure how this would affect other opcodes
      val availableGas = state.gas - (constGasFn(state.config.feeSchedule) + varGas(state))
      val startGas = state.config.gasCap(availableGas)

      val context = ProgramContext[W, S](newEnv, newAddress, startGas, world2, state.config)
      val result = VM.run(context)

      val codeDepositGas = state.config.calcCodeDepositCost(result.returnData)
      val gasUsedInVm = startGas - result.gasRemaining
      val totalGasRequired = gasUsedInVm + codeDepositGas
      val enoughGasForDeposit = totalGasRequired <= availableGas

      if (result.error.isDefined) {
        val stack2 = stack1.push(UInt256.Zero)
        state.withStack(stack2).spendGas(startGas)

      } else if (!enoughGasForDeposit && state.config.exceptionalFailedCodeDeposit) {
        state.withError(OutOfGas)

      } else {
        val stack2 = stack1.push(newAddress.toUInt256)

        val state1 =
          if (!enoughGasForDeposit)
            state.withWorld(result.world).spendGas(gasUsedInVm)
          else {
            val world3 = result.world.saveCode(newAddress, result.returnData)
            state.withWorld(world3).spendGas(totalGasRequired)
          }

        state1
          .refundGas(result.gasRefund)
          .withStack(stack2)
          .withAddressesToDelete(result.addressesToDelete)
          .withLogs(result.logs)
          .withMemory(memory1)
          .step()
      }
    }
  }

  protected def varGas[W <: WorldStateProxy[W, S], S <: Storage[S]](state: ProgramState[W, S]): BigInt = {
    val (Seq(_, inOffset, inSize), _) = state.stack.pop(3)
    state.config.calcMemCost(state.memory.size, inOffset, inSize)
  }
}


sealed abstract class CallOp(code: Int, delta: Int, alpha: Int) extends OpCode(code, delta, alpha, _.G_zero) {
  protected def exec[W <: WorldStateProxy[W, S], S <: Storage[S]](state: ProgramState[W, S]): ProgramState[W, S] = {
    val (Seq(gas, to, callValue, inOffset, inSize, outOffset, outSize), stack1) = getParams(state)

    val (inputData, mem1) = state.memory.load(inOffset, inSize)
    val endowment = if (this == DELEGATECALL) UInt256.Zero else callValue

    val startGas = {
      val gExtra = gasExtra(state, endowment, Address(to))
      val gCap = gasCap(state, gas, gExtra)
      if (endowment.isZero) gCap else gCap + state.config.feeSchedule.G_callstipend
    }

    lazy val result = {
      val toAddr = Address(to)

      val (world1, owner, caller) = this match {
        case CALL =>
          val withTransfer = state.world.transfer(state.ownAddress, toAddr, endowment)
          (withTransfer, toAddr, state.ownAddress)

        case CALLCODE =>
          (state.world, state.ownAddress, state.ownAddress)

        case DELEGATECALL =>
          (state.world, state.ownAddress, state.env.callerAddr)
      }

      val env = state.env.copy(
        ownerAddr = owner,
        callerAddr = caller,
        inputData = inputData,
        value = callValue,
        program = Program(world1.getCode(toAddr)),
        callDepth = state.env.callDepth + 1)

      val context: ProgramContext[W, S] = state.context.copy(
        env = env,
        receivingAddr = toAddr,
        startGas = startGas,
        world = world1)

      VM.run(context)
    }

    val validCall =
      state.env.callDepth < EvmConfig.MaxCallDepth &&
      endowment <= state.ownBalance

    if (!validCall || result.error.isDefined) {
      val stack2 = stack1.push(UInt256.Zero)
      val gasAdjustment: BigInt = if (validCall) 0 else -startGas

      state
        .withStack(stack2)
        .withMemory(mem1)
        .spendGas(gasAdjustment)
        .step()

    } else {
      val stack2 = stack1.push(UInt256.One)
      val output = result.returnData.take(outSize.toInt).padTo(outSize.toInt, 0.toByte)
      val mem2 = mem1.store(outOffset, output)

      state
        .spendGas(-result.gasRemaining)
        .refundGas(result.gasRefund)
        .withStack(stack2)
        .withMemory(mem2)
        .withWorld(result.world)
        .withAddressesToDelete(result.addressesToDelete)
        .withLogs(result.logs)
        .step()
    }
  }

  protected def varGas[W <: WorldStateProxy[W, S], S <: Storage[S]](state: ProgramState[W, S]): BigInt = {
    val (Seq(gas, to, callValue, inOffset, inSize, outOffset, outSize), _) = getParams(state)
    val endowment = if (this == DELEGATECALL) UInt256.Zero else callValue

    val memCostIn = state.config.calcMemCost(state.memory.size, inOffset, inSize)
    val memCostOut = state.config.calcMemCost(state.memory.size, outOffset, outSize)
    val memCost: BigInt = memCostIn max memCostOut

    // FIXME: these are calculated twice (for gas and exec), especially account existence. Can we do better?
    val gExtra: BigInt = gasExtra(state, endowment, Address(to))
    val gCap: BigInt = gasCap(state, gas, gExtra)
    memCost + gCap + gExtra
  }

  private def getParams[W <: WorldStateProxy[W, S], S <: Storage[S]](state: ProgramState[W, S]): (Seq[UInt256], Stack) = {
    val (Seq(gas, to), stack1) = state.stack.pop(2)
    val (value, stack2) = if (this == DELEGATECALL) (state.env.value, stack1) else stack1.pop
    val (Seq(inOffset, inSize, outOffset, outSize), stack3) = stack2.pop(4)
    Seq(gas, to, value, inOffset, inSize, outOffset, outSize) -> stack3
  }

<<<<<<< HEAD
  private def gasCap[W <: WorldStateProxy[W, S], S <: Storage[S]](state: ProgramState[W, S], g: BigInt, gExtra: BigInt): BigInt = {
   if (state.gas >= gExtra)
=======
  private def gasCap[W <: WorldStateProxy[W, S], S <: Storage[S]](state: ProgramState[W, S], g: UInt256, gExtra: UInt256): UInt256 = {
    if (state.config.subGasCapDivisor.isDefined && state.gas >= gExtra)
>>>>>>> 275a32f8
      g min state.config.gasCap(state.gas - gExtra)
    else
      g
  }

  private def gasExtra[W <: WorldStateProxy[W, S], S <: Storage[S]](state: ProgramState[W, S], endowment: UInt256, to: Address): BigInt = {
    val c_new: BigInt = if (!state.world.accountExists(to) && this == CALL) state.config.feeSchedule.G_newaccount else 0
    val c_xfer: BigInt = if (endowment.isZero) 0 else state.config.feeSchedule.G_callvalue
    state.config.feeSchedule.G_call + c_xfer + c_new
  }
}

case object CALL extends CallOp(0xf1, 7, 1)
case object CALLCODE extends CallOp(0xf2, 7, 1)
case object DELEGATECALL extends CallOp(0xf4, 6, 1)

case object RETURN extends OpCode(0xf3, 2, 0, _.G_zero) {
  protected def exec[W <: WorldStateProxy[W, S], S <: Storage[S]](state: ProgramState[W, S]): ProgramState[W, S] = {
    val (Seq(offset, size), stack1) = state.stack.pop(2)
    val (ret, mem1) = state.memory.load(offset, size)
    state.withStack(stack1).withReturnData(ret).withMemory(mem1).halt
  }

  protected def varGas[W <: WorldStateProxy[W, S], S <: Storage[S]](state: ProgramState[W, S]): BigInt = {
    val (Seq(offset, size), _) = state.stack.pop(2)
    state.config.calcMemCost(state.memory.size, offset, size)
  }
}

case object INVALID extends OpCode(0xfe, 0, 0, _.G_zero) with ConstGas {
  protected def exec[W <: WorldStateProxy[W, S], S <: Storage[S]](state: ProgramState[W, S]): ProgramState[W, S] =
    state.withError(InvalidOpCode(code))
}

case object SELFDESTRUCT extends OpCode(0xff, 1, 0, _.G_selfdestruct) {
  protected def exec[W <: WorldStateProxy[W, S], S <: Storage[S]](state: ProgramState[W, S]): ProgramState[W, S] = {
    val (refund, stack1) = state.stack.pop
    val refundAddr: Address = Address(refund)
    val gasRefund: BigInt = if (state.addressesToDelete contains state.ownAddress) 0 else state.config.feeSchedule.R_selfdestruct
    val world = state.world.transfer(state.ownAddress, refundAddr, state.ownBalance)

    state
      .withWorld(world)
      .refundGas(gasRefund)
      .withAddressToDelete(state.ownAddress)
      .withStack(stack1)
      .halt
  }

  protected def varGas[W <: WorldStateProxy[W, S], S <: Storage[S]](state: ProgramState[W, S]): BigInt = {
    val (refundAddr, _) = state.stack.pop
    val refundAddress = Address(refundAddr)

    if (state.config.chargeSelfDestructForNewAccount && !state.world.accountExists(refundAddress))
      state.config.feeSchedule.G_newaccount
    else
      0

  }
}<|MERGE_RESOLUTION|>--- conflicted
+++ resolved
@@ -833,13 +833,8 @@
     Seq(gas, to, value, inOffset, inSize, outOffset, outSize) -> stack3
   }
 
-<<<<<<< HEAD
   private def gasCap[W <: WorldStateProxy[W, S], S <: Storage[S]](state: ProgramState[W, S], g: BigInt, gExtra: BigInt): BigInt = {
-   if (state.gas >= gExtra)
-=======
-  private def gasCap[W <: WorldStateProxy[W, S], S <: Storage[S]](state: ProgramState[W, S], g: UInt256, gExtra: UInt256): UInt256 = {
     if (state.config.subGasCapDivisor.isDefined && state.gas >= gExtra)
->>>>>>> 275a32f8
       g min state.config.gasCap(state.gas - gExtra)
     else
       g
