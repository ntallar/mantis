package io.iohk.ethereum.vm

import io.iohk.ethereum.domain._


object ProgramContext {
  def apply[W <: WorldStateProxy[W, S], S <: Storage[S]](stx: SignedTransaction, blockHeader: BlockHeader, world: W): ProgramContext[W, S] = {
    import stx.tx

    val senderAddress = stx.recoveredSenderAddress.get // FIXME: get, it should be validated but...
    val (world1, recipientAddress, program) = callOrCreate[W, S](world, tx, senderAddress)

    val env = ExecEnv(recipientAddress, senderAddress, senderAddress, UInt256(tx.gasPrice), tx.payload,
      UInt256(tx.value), program, blockHeader, callDepth = 0)

<<<<<<< HEAD
    val gasLimit = tx.gasLimit - GasFee.calcTransactionIntrinsicGas(tx.payload, tx.isContractInit, blockHeader.number)

    ProgramContext(env, gasLimit, world1)
=======
    ProgramContext(env, UInt256(tx.gasLimit), world1)
>>>>>>> 98819f56
  }

  private def callOrCreate[W <: WorldStateProxy[W, S], S <: Storage[S]](world: W, tx: Transaction, senderAddress: Address): (W, Address, Program) = {
    if (tx.receivingAddress.isEmpty) {
      // contract create
      val (address, world1) = world.newAddress(senderAddress)
      val world2 = world1.newEmptyAccount(address)
      val world3 = world2.transfer(senderAddress, address, UInt256(tx.value))
      val code = tx.payload

      (world3, address, Program(code))

    } else {
      // message call
      val world1 = world.transfer(senderAddress, tx.receivingAddress, UInt256(tx.value))
      val code = world1.getCode(tx.receivingAddress)

      (world1, tx.receivingAddress, Program(code))
    }
  }
}

/**
  * Input parameters to a program executed on the EVM. Apart from the code itself
  * it should have all (interfaces to) the data accessible from the EVM.
  *
  * @param env set of constants for the execution
  * @param startGas initial gas for the execution
  * @param world provides interactions with world state
  */
case class ProgramContext[W <: WorldStateProxy[W, S], S <: Storage[S]](
  env: ExecEnv,
  startGas: UInt256, //TODO: should we move it to ExecEnv
  world: W)<|MERGE_RESOLUTION|>--- conflicted
+++ resolved
@@ -13,13 +13,9 @@
     val env = ExecEnv(recipientAddress, senderAddress, senderAddress, UInt256(tx.gasPrice), tx.payload,
       UInt256(tx.value), program, blockHeader, callDepth = 0)
 
-<<<<<<< HEAD
     val gasLimit = tx.gasLimit - GasFee.calcTransactionIntrinsicGas(tx.payload, tx.isContractInit, blockHeader.number)
 
-    ProgramContext(env, gasLimit, world1)
-=======
-    ProgramContext(env, UInt256(tx.gasLimit), world1)
->>>>>>> 98819f56
+    ProgramContext(env, UInt256(gasLimit), world1)
   }
 
   private def callOrCreate[W <: WorldStateProxy[W, S], S <: Storage[S]](world: W, tx: Transaction, senderAddress: Address): (W, Address, Program) = {
