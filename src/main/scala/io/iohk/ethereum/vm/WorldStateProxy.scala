package io.iohk.ethereum.vm

import akka.util.ByteString
import io.iohk.ethereum.domain.{Account, Address, BlockHeader}
import io.iohk.ethereum.rlp
import io.iohk.ethereum.rlp.RLPList
import io.iohk.ethereum.rlp.RLPImplicits._
import io.iohk.ethereum.crypto.kec256

/**
  * This is a single entry point to all VM interactions with the persisted state. Implementations are meant to be
  * immutable so that rolling back a transaction is equivalent to discarding resulting changes. The changes to state
  * should be kept in memory and applied only after a transaction completes without errors. This does not forbid mutable
  * caches for DB retrieval operations.
  */
<<<<<<< HEAD
trait WorldStateProxy {
  type WS <: WorldStateProxy

  def getAccount(address: Address): Option[Account]
  def getCode(codeHash: ByteString): ByteString
  def getStorage(storageRoot: ByteString): Storage
  def getBlockHeader(number: BigInt): Option[BlockHeader]

  def saveAccount(address: Address, account: Account): WS
  def saveCode(codeHash: ByteString, code: ByteString): WS
  def saveStorage(storageRoot: ByteString, storage: Storage): WS
=======
trait WorldStateProxy[WS <: WorldStateProxy[WS, S], S <: Storage[S]] {
>>>>>>> 3eb4c2bd

  protected def getAccount(address: Address): Option[Account]
  protected def saveAccount(address: Address, account: Account): WS

  /**
    * In certain situation an account is guaranteed to exist, e.g. the account that executes the code, the account that
    * transfer value to another. There could be no input to our application that would cause this fail, so we shouldn't
    * handle account existence in such cases. If it does fail, it means there's something terribly wrong with our code
    * and throwing an exception is an appropriate response.
    */
  protected def getGuaranteedAccount(address: Address): Account =
    getAccount(address).get

  def getCode(address: Address): ByteString
  def getStorage(address: Address): S

  def saveCode(address: Address, code: ByteString): WS
  def saveStorage(address: Address, storage: S): WS

  def newEmptyAccount(address: Address): WS =
    saveAccount(address, Account.Empty)

  def accountExists(address: Address): Boolean =
    getAccount(address).isDefined

  def getBalance(address: Address): BigInt =
    getAccount(address).map(_.balance).getOrElse(0)

  def transfer(from: Address, to: Address, value: BigInt): WS = {
    val debited = getGuaranteedAccount(from).updateBalance(-value)
    val credited = getAccount(to).getOrElse(Account.Empty).updateBalance(value)
    saveAccount(from, debited).saveAccount(to, credited)
  }

  def newAddress(creatorAddr: Address): (Address, WS) = {
    val creator = getGuaranteedAccount(creatorAddr)
    val hash = kec256(rlp.encode(RLPList(creatorAddr.bytes, creator.nonce)))
    val addr = Address(hash.takeRight(Address.Length))
    val updated = saveAccount(creatorAddr, creator.increaseNonce)
    (addr, updated)
  }
}<|MERGE_RESOLUTION|>--- conflicted
+++ resolved
@@ -13,21 +13,7 @@
   * should be kept in memory and applied only after a transaction completes without errors. This does not forbid mutable
   * caches for DB retrieval operations.
   */
-<<<<<<< HEAD
-trait WorldStateProxy {
-  type WS <: WorldStateProxy
-
-  def getAccount(address: Address): Option[Account]
-  def getCode(codeHash: ByteString): ByteString
-  def getStorage(storageRoot: ByteString): Storage
-  def getBlockHeader(number: BigInt): Option[BlockHeader]
-
-  def saveAccount(address: Address, account: Account): WS
-  def saveCode(codeHash: ByteString, code: ByteString): WS
-  def saveStorage(storageRoot: ByteString, storage: Storage): WS
-=======
 trait WorldStateProxy[WS <: WorldStateProxy[WS, S], S <: Storage[S]] {
->>>>>>> 3eb4c2bd
 
   protected def getAccount(address: Address): Option[Account]
   protected def saveAccount(address: Address, account: Account): WS
@@ -43,6 +29,7 @@
 
   def getCode(address: Address): ByteString
   def getStorage(address: Address): S
+  def getBlockHeader(number: BigInt): Option[BlockHeader]
 
   def saveCode(address: Address, code: ByteString): WS
   def saveStorage(address: Address, storage: S): WS
