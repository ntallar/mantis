package io.iohk.ethereum.utils

import java.net.InetSocketAddress

import akka.util.ByteString
import com.typesafe.config.{ConfigFactory, Config => TypesafeConfig}
import io.iohk.ethereum.db.dataSource.LevelDbConfig
import io.iohk.ethereum.db.storage.pruning.{ArchivePruning, BasicPruning, PruningMode}
import io.iohk.ethereum.domain.{Address, UInt256}
import io.iohk.ethereum.jsonrpc.JsonRpcController.JsonRpcConfig
import io.iohk.ethereum.jsonrpc.server.JsonRpcServer.JsonRpcServerConfig
import io.iohk.ethereum.network.PeerManagerActor.{FastSyncHostConfiguration, PeerConfiguration}
import io.iohk.ethereum.network.rlpx.RLPxConnectionHandler.RLPxConfiguration
import io.iohk.ethereum.utils.NumericUtils._
import io.iohk.ethereum.validators.BlockHeaderValidatorImpl
import org.spongycastle.util.encoders.Hex

import scala.collection.JavaConverters._
import scala.concurrent.duration._
import scala.util.Try

object Config {

  val config = ConfigFactory.load().getConfig("mantis")

  val clientId: String = config.getString("client-id")

  val clientVersion: String = config.getString("client-version")

  val nodeKeyFile: String = config.getString("node-key-file")

  val keyStoreDir: String = config.getString("keystore-dir")

  val shutdownTimeout: Duration = config.getDuration("shutdown-timeout").toMillis.millis

  val secureRandomAlgo: Option[String] =
    if(config.hasPath("secure-random-algo")) Some(config.getString("secure-random-algo"))
    else None

  object Network {
    private val networkConfig = config.getConfig("network")

    val protocolVersion = networkConfig.getInt("protocol-version")

    object Server {
      private val serverConfig = networkConfig.getConfig("server-address")

      val interface: String = serverConfig.getString("interface")
      val port: Int = serverConfig.getInt("port")
      val listenAddress = new InetSocketAddress(interface, port)
    }

    val peer = new PeerConfiguration {
      private val peerConfig = networkConfig.getConfig("peer")

      val connectRetryDelay: FiniteDuration = peerConfig.getDuration("connect-retry-delay").toMillis.millis
      val connectMaxRetries: Int = peerConfig.getInt("connect-max-retries")
      val disconnectPoisonPillTimeout: FiniteDuration = peerConfig.getDuration("disconnect-poison-pill-timeout").toMillis.millis
      val waitForHelloTimeout: FiniteDuration = peerConfig.getDuration("wait-for-hello-timeout").toMillis.millis
      val waitForStatusTimeout: FiniteDuration = peerConfig.getDuration("wait-for-status-timeout").toMillis.millis
      val waitForChainCheckTimeout: FiniteDuration = peerConfig.getDuration("wait-for-chain-check-timeout").toMillis.millis
      val maxPeers: Int = peerConfig.getInt("max-peers")
      val maxIncomingPeers: Int = peerConfig.getInt("max-incoming-peers")
      val networkId: Int = peerConfig.getInt("network-id")

      val rlpxConfiguration = new RLPxConfiguration {
        val waitForHandshakeTimeout: FiniteDuration = peerConfig.getDuration("wait-for-handshake-timeout").toMillis.millis
        val waitForTcpAckTimeout: FiniteDuration = peerConfig.getDuration("wait-for-tcp-ack-timeout").toMillis.millis
      }

      val fastSyncHostConfiguration = new FastSyncHostConfiguration {
        val maxBlocksHeadersPerMessage: Int = peerConfig.getInt("max-blocks-headers-per-message")
        val maxBlocksBodiesPerMessage: Int = peerConfig.getInt("max-blocks-bodies-per-message")
        val maxReceiptsPerMessage: Int = peerConfig.getInt("max-receipts-per-message")
        val maxMptComponentsPerMessage: Int = peerConfig.getInt("max-mpt-components-per-message")
      }
      override val updateNodesInitialDelay: FiniteDuration = peerConfig.getDuration("update-nodes-initial-delay").toMillis.millis
      override val updateNodesInterval: FiniteDuration = peerConfig.getDuration("update-nodes-interval").toMillis.millis
    }

    object Rpc extends JsonRpcServerConfig with JsonRpcConfig {
      private val rpcConfig = networkConfig.getConfig("rpc")

      val mode = rpcConfig.getString("mode")

      val enabled = rpcConfig.getBoolean("enabled")
      val interface = rpcConfig.getString("interface")
      val port = rpcConfig.getInt("port")

      val apis = {
        val providedApis = rpcConfig.getString("apis").split(",").map(_.trim.toLowerCase)
        val invalidApis = providedApis.diff(List("web3", "eth", "net", "personal"))
        require(invalidApis.isEmpty, s"Invalid RPC APIs specified: ${invalidApis.mkString(",")}")
        providedApis
      }

      val certificateKeyStorePath: Option[String] = Try(rpcConfig.getString("certificate-keystore-path")).toOption
      val certificatePasswordFile: Option[String] = Try(rpcConfig.getString("certificate-password-file")).toOption

    }

  }

  trait SyncConfig {
    val doFastSync: Boolean

    val peersScanInterval: FiniteDuration
    val blacklistDuration: FiniteDuration
    val startRetryInterval: FiniteDuration
    val syncRetryInterval: FiniteDuration
    val peerResponseTimeout: FiniteDuration
    val printStatusInterval: FiniteDuration

    val maxConcurrentRequests: Int
    val blockHeadersPerRequest: Int
    val blockBodiesPerRequest: Int
    val receiptsPerRequest: Int
    val nodesPerRequest: Int
    val minPeersToChooseTargetBlock: Int
    val targetBlockOffset: Int
    val persistStateSnapshotInterval: FiniteDuration

    val checkForNewBlockInterval: FiniteDuration
    val branchResolutionBatchSize: Int
    val blockChainOnlyPeersPoolSize: Int
    val branchResolutionMaxRequests: Int
    val fastSyncThrottle: FiniteDuration

    val maxQueuedBlockNumberAhead: Int
    val maxQueuedBlockNumberBehind: Int
  }

  object SyncConfig {
    def apply(etcClientConfig: TypesafeConfig): SyncConfig = {
      val syncConfig = etcClientConfig.getConfig("sync")
      new SyncConfig {
        val doFastSync: Boolean = syncConfig.getBoolean("do-fast-sync")

        val peersScanInterval: FiniteDuration = syncConfig.getDuration("peers-scan-interval").toMillis.millis
        val blacklistDuration: FiniteDuration = syncConfig.getDuration("blacklist-duration").toMillis.millis
        val startRetryInterval: FiniteDuration = syncConfig.getDuration("start-retry-interval").toMillis.millis
        val syncRetryInterval: FiniteDuration = syncConfig.getDuration("sync-retry-interval").toMillis.millis
        val peerResponseTimeout: FiniteDuration = syncConfig.getDuration("peer-response-timeout").toMillis.millis
        val printStatusInterval: FiniteDuration = syncConfig.getDuration("print-status-interval").toMillis.millis

        val maxConcurrentRequests: Int = syncConfig.getInt("max-concurrent-requests")
        val blockHeadersPerRequest: Int = syncConfig.getInt("block-headers-per-request")
        val blockBodiesPerRequest: Int = syncConfig.getInt("block-bodies-per-request")
        val receiptsPerRequest: Int = syncConfig.getInt("receipts-per-request")
        val nodesPerRequest: Int = syncConfig.getInt("nodes-per-request")
        val minPeersToChooseTargetBlock: Int = syncConfig.getInt("min-peers-to-choose-target-block")
        val targetBlockOffset: Int = syncConfig.getInt("target-block-offset")
        val persistStateSnapshotInterval: FiniteDuration =
          syncConfig.getDuration("persist-state-snapshot-interval").toMillis.millis

        val checkForNewBlockInterval: FiniteDuration = syncConfig.getDuration("check-for-new-block-interval").toMillis.millis
        val branchResolutionBatchSize: Int = syncConfig.getInt("branch-resolution-batch-size")
        val blockChainOnlyPeersPoolSize: Int = syncConfig.getInt("fastsync-block-chain-only-peers-pool")
        val branchResolutionMaxRequests: Int = syncConfig.getInt("branch-resolution-max-requests")
        val fastSyncThrottle: FiniteDuration = syncConfig.getDuration("fastsync-throttle").toMillis.millis

        val maxQueuedBlockNumberBehind: Int = syncConfig.getInt("max-queued-block-number-behind")
        val maxQueuedBlockNumberAhead: Int = syncConfig.getInt("max-queued-block-number-ahead")
      }
    }
  }

  object Db {

    private val dbConfig = config.getConfig("db")
    private val iodbConfig = dbConfig.getConfig("iodb")
    private val levelDbConfig = dbConfig.getConfig("leveldb")

    object Iodb  {
      val path: String = iodbConfig.getString("path")
    }

    object LevelDb extends LevelDbConfig {
      override val createIfMissing: Boolean = levelDbConfig.getBoolean("create-if-missing")
      override val paranoidChecks: Boolean = levelDbConfig.getBoolean("paranoid-checks")
      override val verifyChecksums: Boolean = levelDbConfig.getBoolean("verify-checksums")
      override val path: String = levelDbConfig.getString("path")
    }

  }

}

trait FilterConfig {
  val filterTimeout: FiniteDuration
  val filterManagerQueryTimeout: FiniteDuration
}

object FilterConfig {
  def apply(etcClientConfig: TypesafeConfig): FilterConfig = {
    val filterConfig = etcClientConfig.getConfig("filter")

    new FilterConfig {
      val filterTimeout: FiniteDuration = filterConfig.getDuration("filter-timeout").toMillis.millis
      val filterManagerQueryTimeout: FiniteDuration = filterConfig.getDuration("filter-manager-query-timeout").toMillis.millis
    }
  }
}

trait TxPoolConfig {
  val txPoolSize: Int
  val pendingTxManagerQueryTimeout: FiniteDuration
  val transactionTimeout: FiniteDuration
}

object TxPoolConfig {
  def apply(etcClientConfig: com.typesafe.config.Config): TxPoolConfig = {
    val txPoolConfig = etcClientConfig.getConfig("txPool")

    new TxPoolConfig {
      val txPoolSize: Int = txPoolConfig.getInt("tx-pool-size")
      val pendingTxManagerQueryTimeout: FiniteDuration = txPoolConfig.getDuration("pending-tx-manager-query-timeout").toMillis.millis
      val transactionTimeout: FiniteDuration = txPoolConfig.getDuration("transaction-timeout").toMillis.millis
    }
  }
}

trait MiningConfig {
  val ommersPoolSize: Int
  val blockCacheSize: Int
  val coinbase: Address
  val activeTimeout: FiniteDuration
  val ommerPoolQueryTimeout: FiniteDuration
  val headerExtraData: ByteString
}

object MiningConfig {
  def apply(etcClientConfig: TypesafeConfig): MiningConfig = {
    val miningConfig = etcClientConfig.getConfig("mining")

    new MiningConfig {
      val coinbase: Address = Address(miningConfig.getString("coinbase"))
      val blockCacheSize: Int = miningConfig.getInt("block-cashe-size")
      val ommersPoolSize: Int = miningConfig.getInt("ommers-pool-size")
      val activeTimeout: FiniteDuration = miningConfig.getDuration("active-timeout").toMillis.millis
      val ommerPoolQueryTimeout: FiniteDuration = miningConfig.getDuration("ommer-pool-query-timeout").toMillis.millis
      override val headerExtraData: ByteString =
        ByteString(miningConfig
          .getString("header-extra-data").getBytes)
          .take(BlockHeaderValidatorImpl.MaxExtraDataSize)
    }
  }
}

trait DaoForkConfig {

  val forkBlockNumber: BigInt
  val forkBlockHash: ByteString
  val blockExtraData: Option[ByteString]
  val range: Int
  val refundContract: Option[Address]
  val drainList: Seq[Address]

  private lazy val extratadaBlockRange = forkBlockNumber until(forkBlockNumber + range)

  def isDaoForkBlock(blockNumber: BigInt): Boolean = forkBlockNumber == blockNumber

  def requiresExtraData(blockNumber: BigInt): Boolean = blockExtraData.isDefined && (extratadaBlockRange contains blockNumber)

  def getExtraData(blockNumber: BigInt): Option[ByteString] =
    if(requiresExtraData(blockNumber)) blockExtraData
    else None
}

object DaoForkConfig {
  def apply(daoConfig: TypesafeConfig): DaoForkConfig = {

    val theForkBlockNumber = BigInt(daoConfig.getString("fork-block-number"))

    val theForkBlockHash = ByteString(Hex.decode(daoConfig.getString("fork-block-hash")))

    new DaoForkConfig {
      override val forkBlockNumber: BigInt = theForkBlockNumber
      override val forkBlockHash: ByteString = theForkBlockHash
      override val blockExtraData: Option[ByteString] = Try(daoConfig.getString("block-extra-data")).toOption.map(ByteString(_))
      override val range: Int = Try(daoConfig.getInt("block-extra-data-range")).toOption.getOrElse(0)
      override val refundContract: Option[Address] = Try(daoConfig.getString("refund-contract-address")).toOption.map(Address(_))
      override val drainList: List[Address] = Try(daoConfig.getStringList("drain-list").asScala.toList).toOption.getOrElse(List.empty).map(Address(_))
    }
  }
}


trait BlockchainConfig {
  val frontierBlockNumber: BigInt
  val homesteadBlockNumber: BigInt
  val eip106BlockNumber: BigInt
  val eip150BlockNumber: BigInt
  val eip155BlockNumber: BigInt
  val eip160BlockNumber: BigInt
<<<<<<< HEAD
=======
  val eip161BlockNumber: BigInt
>>>>>>> 1e3632f3
  val maxCodeSize: Option[BigInt]
  val difficultyBombPauseBlockNumber: BigInt
  val difficultyBombContinueBlockNumber: BigInt

  val customGenesisFileOpt: Option[String]

  val daoForkConfig: Option[DaoForkConfig]

  val accountStartNonce: UInt256

  val chainId: Byte

  val monetaryPolicyConfig: MonetaryPolicyConfig

  val gasTieBreaker: Boolean
}


object BlockchainConfig {

  def apply(etcClientConfig: TypesafeConfig): BlockchainConfig = {
    val blockchainConfig = etcClientConfig.getConfig("blockchain")

    new BlockchainConfig {
      override val frontierBlockNumber: BigInt = BigInt(blockchainConfig.getString("frontier-block-number"))
      override val homesteadBlockNumber: BigInt = BigInt(blockchainConfig.getString("homestead-block-number"))
      override val eip106BlockNumber: BigInt = BigInt(blockchainConfig.getString("eip106-block-number"))
      override val eip150BlockNumber: BigInt = BigInt(blockchainConfig.getString("eip150-block-number"))
      override val eip155BlockNumber: BigInt = BigInt(blockchainConfig.getString("eip155-block-number"))
      override val eip160BlockNumber: BigInt = BigInt(blockchainConfig.getString("eip160-block-number"))
      override val eip161BlockNumber: BigInt = BigInt(blockchainConfig.getString("eip161-block-number"))
      override val maxCodeSize: Option[BigInt] = Try(BigInt(blockchainConfig.getString("max-code-size"))).toOption
      override val difficultyBombPauseBlockNumber: BigInt = BigInt(blockchainConfig.getString("difficulty-bomb-pause-block-number"))
      override val difficultyBombContinueBlockNumber: BigInt = BigInt(blockchainConfig.getString("difficulty-bomb-continue-block-number"))

      override val customGenesisFileOpt: Option[String] = Try(blockchainConfig.getString("custom-genesis-file")).toOption

      override val daoForkConfig = Try(blockchainConfig.getConfig("dao")).toOption.map(DaoForkConfig(_))
      override val accountStartNonce: UInt256 = UInt256(BigInt(blockchainConfig.getString("account-start-nonce")))

      override val chainId: Byte = {
        val s = blockchainConfig.getString("chain-id")
        val n = parseHexOrDecNumber(s)
        require(n >= 0 && n <= 127, "chain-id must be a number in range [0, 127]")
        n.toByte
      }

      override val monetaryPolicyConfig = MonetaryPolicyConfig(blockchainConfig.getConfig("monetary-policy"))
<<<<<<< HEAD

      val gasTieBreaker: Boolean = blockchainConfig.getBoolean("gas-tie-breaker")
=======
>>>>>>> 1e3632f3
    }
  }
}

case class MonetaryPolicyConfig(
  eraDuration: Int,
  rewardRedutionRate: Double,
  firstEraBlockReward: BigInt
) {
  require(rewardRedutionRate >= 0.0 && rewardRedutionRate <= 1.0,
    "reward-reduction-rate should be a value in range [0.0, 1.0]")
}

object MonetaryPolicyConfig {
  def apply(mpConfig: TypesafeConfig): MonetaryPolicyConfig = {
    MonetaryPolicyConfig(
      mpConfig.getInt("era-duration"),
      mpConfig.getDouble("reward-reduction-rate"),
      BigInt(mpConfig.getString("first-era-block-reward"))
    )
  }
}

trait PruningConfig {
  val mode: PruningMode
}

object PruningConfig {
  def apply(etcClientConfig: com.typesafe.config.Config): PruningConfig = {
    val pruningConfig = etcClientConfig.getConfig("pruning")

    val pruningMode: PruningMode = pruningConfig.getString("mode") match {
      case "basic" => BasicPruning(pruningConfig.getInt("history"))
      case "archive" => ArchivePruning
    }

    new PruningConfig {
      override val mode: PruningMode = pruningMode
    }
  }
}<|MERGE_RESOLUTION|>--- conflicted
+++ resolved
@@ -293,10 +293,7 @@
   val eip150BlockNumber: BigInt
   val eip155BlockNumber: BigInt
   val eip160BlockNumber: BigInt
-<<<<<<< HEAD
-=======
   val eip161BlockNumber: BigInt
->>>>>>> 1e3632f3
   val maxCodeSize: Option[BigInt]
   val difficultyBombPauseBlockNumber: BigInt
   val difficultyBombContinueBlockNumber: BigInt
@@ -345,11 +342,8 @@
       }
 
       override val monetaryPolicyConfig = MonetaryPolicyConfig(blockchainConfig.getConfig("monetary-policy"))
-<<<<<<< HEAD
 
       val gasTieBreaker: Boolean = blockchainConfig.getBoolean("gas-tie-breaker")
-=======
->>>>>>> 1e3632f3
     }
   }
 }
