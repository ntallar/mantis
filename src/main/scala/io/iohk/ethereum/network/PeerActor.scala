package io.iohk.ethereum.network

import java.net.{InetSocketAddress, URI}
import java.util.UUID

import scala.concurrent.duration._

import akka.actor._
import akka.agent.Agent
import akka.util.ByteString
import io.iohk.ethereum.network.PeerActor.Status._
import io.iohk.ethereum.network.p2p._
import io.iohk.ethereum.network.p2p.messages.PV62.{BlockHeaders, GetBlockHeaders}
import io.iohk.ethereum.network.p2p.messages.WireProtocol._
import io.iohk.ethereum.network.p2p.messages.{CommonMessages => msg}
import io.iohk.ethereum.network.p2p.validators.ForkValidator
import io.iohk.ethereum.network.rlpx.RLPxConnectionHandler
import io.iohk.ethereum.rlp.RLPEncoder
import io.iohk.ethereum.utils.{ServerStatus, NodeStatus, Config}
import org.spongycastle.util.encoders.Hex

/**
  * Peer actor is responsible for initiating and handling high-level connection with peer.
  * It creates child RLPxConnectionActor for handling underlying RLPx communication.
  * Once RLPx connection is established it proceeds with protocol handshake (i.e `Hello`
  * and `Status` exchange).
  * Once that's done it can send/receive messages with peer (HandshakedHandler.receive).
  */
class PeerActor(
    nodeStatusHolder: Agent[NodeStatus],
    createRlpxConnectionFn: ActorContext => ActorRef)
  extends Actor with ActorLogging {

<<<<<<< HEAD
  import Config.Peer._
  import PeerActor._
=======
  import PeerActor._
  import Config.Network.Peer._
>>>>>>> 4c8eff17
  import context.{dispatcher, system}

  val P2pVersion = 4

  val peerId = self.path.name

  val disconnectPoisonPillTimeout = 5.seconds

  val waitForStatusInterval = 30.seconds
  val waitForChainCheck = 15.seconds

  //FIXME move this to props
  // Doc: https://blog.ethereum.org/2016/07/20/hard-fork-completed/
  lazy val DaoBlockNumber = 1920000
  lazy val DaoBlockTotalDifficulty = BigInt("39490964433395682584")
  lazy val daoForkValidator = ForkValidator(DaoBlockNumber, ByteString(Hex.decode("94365e3a8c0b35089c1d1195081fe7489b528a84b22199c916180db8b28ade7f")))

  private var messageSubscribers: Seq[Subscriber] = Nil

  override def receive: Receive = waitingForInitialCommand

  def waitingForInitialCommand: Receive = handleSubscriptions orElse {
    case HandleConnection(connection, remoteAddress) =>
      val rlpxConnection = createRlpxConnection(remoteAddress, None)
      rlpxConnection.ref ! RLPxConnectionHandler.HandleConnection(connection)
      context become waitingForConnectionResult(rlpxConnection)

    case ConnectTo(uri) =>
      val rlpxConnection = createRlpxConnection(new InetSocketAddress(uri.getHost, uri.getPort), Some(uri))
      rlpxConnection.ref ! RLPxConnectionHandler.ConnectTo(uri)
      context become waitingForConnectionResult(rlpxConnection)

    case GetStatus => sender() ! StatusResponse(Idle)
  }

  def createRlpxConnection(remoteAddress: InetSocketAddress, uriOpt: Option[URI]): RLPxConnection = {
    val ref = createRlpxConnectionFn(context)
    context watch ref
    RLPxConnection(ref, remoteAddress, uriOpt)
  }

  def waitingForConnectionResult(rlpxConnection: RLPxConnection, noRetries: Int = 0): Receive =
    handleSubscriptions orElse handleTerminated(rlpxConnection) orElse {
    case RLPxConnectionHandler.ConnectionEstablished =>
      log.info("RLPx connection established, sending Hello")
      rlpxConnection.sendMessage(createHelloMsg())
      val timeout = system.scheduler.scheduleOnce(3.seconds, self, ProtocolHandshakeTimeout)
      context become waitingForHello(rlpxConnection, timeout)

    case RLPxConnectionHandler.ConnectionFailed =>
      log.info("Failed to establish RLPx connection")
      rlpxConnection.uriOpt match {
        case Some(uri) if noRetries < connectMaxRetries =>
          context unwatch rlpxConnection.ref
          scheduleConnectRetry(uri, noRetries)
        case Some(uri) =>
          log.info("No more reconnect attempts left, removing peer")
          context stop self
        case None =>
          log.info("Connection was initiated by remote peer, not attempting to reconnect")
          context stop self
      }

    case GetStatus => sender() ! StatusResponse(Connecting)
  }

  private def createHelloMsg(): Hello = {
    val nodeStatus = nodeStatusHolder()
    val listenPort = nodeStatus.serverStatus match {
      case ServerStatus.Listening(address) => address.getPort
      case ServerStatus.NotListening => 0
    }
    Hello(
      p2pVersion = P2pVersion,
      clientId = Config.clientId,
      capabilities = Seq(Capability("eth", Message.PV63.toByte)),
      listenPort = listenPort,
      nodeId = ByteString(nodeStatus.nodeId))
  }

  private def scheduleConnectRetry(uri: URI, noRetries: Int): Unit = {
    log.info("Scheduling connection retry in {}", connectRetryDelay)
    system.scheduler.scheduleOnce(connectRetryDelay, self, RetryConnectionTimeout)
    context become {
      case RetryConnectionTimeout => reconnect(uri, noRetries + 1)
      case GetStatus => sender() ! StatusResponse(Connecting)
    }
  }

  def waitingForHello(rlpxConnection: RLPxConnection, timeout: Cancellable): Receive =
    handleSubscriptions orElse handleTerminated(rlpxConnection) orElse
    handleDisconnectMsg orElse {
    case RLPxConnectionHandler.MessageReceived(hello: Hello) =>
      log.info("Protocol handshake finished with peer ({})", hello)
      timeout.cancel()
      if (hello.capabilities.contains(Capability("eth", Message.PV63.toByte))) {
        rlpxConnection.sendMessage(createStatusMsg())
        val statusTimeout = system.scheduler.scheduleOnce(waitForStatusInterval, self, StatusReceiveTimeout)
        context become waitingForNodeStatus(rlpxConnection, statusTimeout)
      } else {
        log.info("Connected peer does not support eth {} protocol. Disconnecting.", Message.PV63.toByte)
        disconnectFromPeer(rlpxConnection, Disconnect.Reasons.IncompatibleP2pProtocolVersion)
      }

    case ProtocolHandshakeTimeout =>
      log.warning("Timeout while waiting for Hello")
      disconnectFromPeer(rlpxConnection, Disconnect.Reasons.TimeoutOnReceivingAMessage)

    case GetStatus => sender() ! StatusResponse(Handshaking)
  }

  private def createStatusMsg(): msg.Status = {
    val nodeStatus = nodeStatusHolder()
    msg.Status(
      protocolVersion = Message.PV63,
      networkId = Config.Network.networkId,
      totalDifficulty = nodeStatus.blockchainStatus.totalDifficulty,
      bestHash = nodeStatus.blockchainStatus.bestHash,
      genesisHash = Config.Blockchain.genesisHash)
  }

  def waitingForNodeStatus(rlpxConnection: RLPxConnection, timeout: Cancellable): Receive =
    handleSubscriptions orElse handleTerminated(rlpxConnection) orElse
    handleDisconnectMsg orElse handlePingMsg(rlpxConnection) orElse {
    case RLPxConnectionHandler.MessageReceived(status: msg.Status) =>
      timeout.cancel()
      log.info("Peer returned status ({})", status)
      rlpxConnection.sendMessage(GetBlockHeaders(Left(DaoBlockNumber), maxHeaders = 1, skip = 0, reverse = false))
      val waitingForDaoTimeout = system.scheduler.scheduleOnce(waitForChainCheck, self, DaoHeaderReceiveTimeout)
      context become waitingForChainForkCheck(rlpxConnection, status, waitingForDaoTimeout)

    case StatusReceiveTimeout =>
      log.warning("Timeout while waiting status")
      disconnectFromPeer(rlpxConnection, Disconnect.Reasons.TimeoutOnReceivingAMessage)

    case GetStatus => sender() ! StatusResponse(Handshaking)
  }

  def waitingForChainForkCheck(rlpxConnection: RLPxConnection, status: msg.Status, timeout: Cancellable): Receive =
    handleSubscriptions orElse handleTerminated(rlpxConnection) orElse
    handleDisconnectMsg orElse handlePingMsg(rlpxConnection) orElse handlePeerChainCheck(rlpxConnection) orElse {
    case RLPxConnectionHandler.MessageReceived(msg@BlockHeaders(blockHeader +: Nil)) if blockHeader.number == DaoBlockNumber =>
      timeout.cancel()
      log.info("DAO Fork header received from peer - {}", Hex.toHexString(blockHeader.blockHash.toArray))
      if (daoForkValidator.validate(msg).isEmpty) {
        log.warning("Peer is running the ETC chain")
        context become new HandshakedHandler(rlpxConnection).receive
      } else {
        log.warning("Peer is not running the ETC fork, disconnecting")
        disconnectFromPeer(rlpxConnection, Disconnect.Reasons.UselessPeer)
      }

    case RLPxConnectionHandler.MessageReceived(BlockHeaders(Nil)) =>
      // FIXME We need to do some checking related to our blockchain. If we haven't arrived to the DAO block we might
      // take advantage of this peer and grab as much blocks as we can until DAO.
      // ATM we will only check by DaoBlockTotalDifficulty
      if (status.totalDifficulty < DaoBlockTotalDifficulty) {
        log.info("Peer probably hasn't arrived to DAO yet")
        context become new HandshakedHandler(rlpxConnection).receive
      }

    case DaoHeaderReceiveTimeout => disconnectFromPeer(rlpxConnection, Disconnect.Reasons.TimeoutOnReceivingAMessage)

    case GetStatus => sender() ! StatusResponse(Handshaking)
  }

  private def disconnectFromPeer(rlpxConnection: RLPxConnection, reason: Int): Unit = {
    rlpxConnection.sendMessage(Disconnect(reason))
    system.scheduler.scheduleOnce(disconnectPoisonPillTimeout, self, PoisonPill)
    context unwatch rlpxConnection.ref
    context become disconnected
  }

  def disconnected: Receive = handleSubscriptions orElse {
    case GetStatus => sender() ! StatusResponse(Disconnected)
  }

  def handleTerminated(rlpxConnection: RLPxConnection): Receive = {
    case _: Terminated =>
      log.info("Connection closed unexpectedly")
      rlpxConnection.uriOpt match {
        case Some(uri) => reconnect(uri, noRetries = 0)
        case None => context stop self
      }
  }

  def reconnect(uri: URI, noRetries: Int): Unit = {
    log.info("Trying to reconnect")
    val address = new InetSocketAddress(uri.getHost, uri.getPort)
    val newConnection = createRlpxConnection(address, Some(uri))
    newConnection.ref ! RLPxConnectionHandler.ConnectTo(uri)
    context become waitingForConnectionResult(newConnection, noRetries)
  }

  def handlePingMsg(rlpxConnection: RLPxConnection): Receive = {
    case RLPxConnectionHandler.MessageReceived(ping: Ping) => rlpxConnection.sendMessage(Pong())
  }

  def handleDisconnectMsg : Receive = {
    case RLPxConnectionHandler.MessageReceived(d: Disconnect) =>
      log.info("Received {}. Closing connection", d)
      context stop self
  }

  def handleSubscriptions: Receive = {
    case Subscribe(messageCodes) =>
      val (senderSubscriptions, remainingSubscriptions) = messageSubscribers.partition(_.ref == sender())
      val allMessageCodes = senderSubscriptions.flatMap(_.messageCodes).toSet ++ messageCodes
      messageSubscribers = remainingSubscriptions :+ Subscriber(sender(), allMessageCodes)

    case Unsubscribe =>
      messageSubscribers = messageSubscribers.filterNot(_.ref == sender())
  }

  def handlePeerChainCheck(rlpxConnection: RLPxConnection): Receive = {
    case RLPxConnectionHandler.MessageReceived(message@GetBlockHeaders(Left(number), _, _, _)) if number == 1920000 =>
      log.info("Received message: {}", message)
      rlpxConnection.sendMessage(BlockHeaders(Seq())) //stub because we do not have this block yet
  }

  class HandshakedHandler(rlpxConnection: RLPxConnection) {

    def receive: Receive =
      handleSubscriptions orElse handleTerminated(rlpxConnection) orElse
        handlePeerChainCheck(rlpxConnection) orElse handlePingMsg(rlpxConnection) orElse {
      case RLPxConnectionHandler.MessageReceived(message) =>
        notifySubscribers(message)
        processMessage(message)

      case s: SendMessage[_] =>
        rlpxConnection.sendMessage(s.message)(s.enc)

      case GetStatus =>
        sender() ! StatusResponse(Handshaked)

      case StartFastSync(targetHash) =>
        val fastSyncActor = context.actorOf(FastSyncActor.props(self), UUID.randomUUID().toString)
        context watch fastSyncActor
        fastSyncActor ! FastSyncActor.StartSync(targetHash)
    }

    def notifySubscribers(message: Message): Unit = {
      val subscribers = messageSubscribers.filter(_.messageCodes.contains(message.code))
      val toNotify = subscribers.map(_.ref).toSet
      toNotify.foreach { _ ! MessageReceived(message) }
    }

    def processMessage(message: Message): Unit = message match {
      case d: Disconnect =>
        log.info("Received {}. Closing connection", d)
        context stop self

      case msg =>
        log.info("Received message: {}", msg)
    }

  }

}

object PeerActor {
  def props(nodeStatusHolder: Agent[NodeStatus], createRlpxConnectionFn: ActorContext => ActorRef): Props =
    Props(new PeerActor(nodeStatusHolder, createRlpxConnectionFn))

  case class RLPxConnection(ref: ActorRef, remoteAddress: InetSocketAddress, uriOpt: Option[URI]) {
    def sendMessage[M <: Message : RLPEncoder](message: M): Unit = {
      ref ! RLPxConnectionHandler.SendMessage(message)
    }
  }

  case class HandleConnection(connection: ActorRef, remoteAddress: InetSocketAddress)

  case class ConnectTo(uri: URI)

  case class SendMessage[M <: Message](message: M)(implicit val enc: RLPEncoder[M])

  case class StartFastSync(targetBlockHash: ByteString)

  private case object DaoHeaderReceiveTimeout

  private case object ProtocolHandshakeTimeout

  private case object StatusReceiveTimeout

  private case object RetryConnectionTimeout

  case object GetStatus
  case class StatusResponse(status: Status)

  sealed trait Status
  object Status {
    case object Idle extends Status
    case object Connecting extends Status
    case object Handshaking extends Status
    case object Handshaked extends Status
    case object Disconnected extends Status
  }

  case class Subscribe(messageCodes: Set[Int])
  case object Unsubscribe

  private case class Subscriber(ref: ActorRef, messageCodes: Set[Int])

  case class MessageReceived(message: Message)
}<|MERGE_RESOLUTION|>--- conflicted
+++ resolved
@@ -2,8 +2,6 @@
 
 import java.net.{InetSocketAddress, URI}
 import java.util.UUID
-
-import scala.concurrent.duration._
 
 import akka.actor._
 import akka.agent.Agent
@@ -16,8 +14,10 @@
 import io.iohk.ethereum.network.p2p.validators.ForkValidator
 import io.iohk.ethereum.network.rlpx.RLPxConnectionHandler
 import io.iohk.ethereum.rlp.RLPEncoder
-import io.iohk.ethereum.utils.{ServerStatus, NodeStatus, Config}
+import io.iohk.ethereum.utils.{Config, NodeStatus, ServerStatus}
 import org.spongycastle.util.encoders.Hex
+
+import scala.concurrent.duration._
 
 /**
   * Peer actor is responsible for initiating and handling high-level connection with peer.
@@ -31,13 +31,8 @@
     createRlpxConnectionFn: ActorContext => ActorRef)
   extends Actor with ActorLogging {
 
-<<<<<<< HEAD
-  import Config.Peer._
+  import Config.Network.Peer._
   import PeerActor._
-=======
-  import PeerActor._
-  import Config.Network.Peer._
->>>>>>> 4c8eff17
   import context.{dispatcher, system}
 
   val P2pVersion = 4
