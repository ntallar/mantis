package io.iohk.ethereum.network

import java.net.{InetSocketAddress, URI}

import io.iohk.ethereum.network.PeerManagerActor.PeerConfiguration
import akka.actor._
import akka.agent.Agent
import io.iohk.ethereum.network.p2p._
import io.iohk.ethereum.network.p2p.messages.WireProtocol._
import io.iohk.ethereum.network.p2p.messages.Versions
import io.iohk.ethereum.network.rlpx.{AuthHandshaker, RLPxConnectionHandler}
import io.iohk.ethereum.network.PeerActor.Status._
import io.iohk.ethereum.network.PeerEventBusActor.PeerEvent.{MessageFromPeer, PeerHandshakeSuccessful}
import io.iohk.ethereum.network.PeerEventBusActor.Publish
import io.iohk.ethereum.utils.NodeStatus
import io.iohk.ethereum.network.handshaker.Handshaker
import io.iohk.ethereum.network.handshaker.Handshaker.HandshakeComplete.{HandshakeFailure, HandshakeSuccess}
import io.iohk.ethereum.network.handshaker.Handshaker.{HandshakeResult, NextMessage}
import io.iohk.ethereum.network.rlpx.RLPxConnectionHandler.RLPxConfiguration
import org.spongycastle.crypto.AsymmetricCipherKeyPair


/**
  * Peer actor is responsible for initiating and handling high-level connection with peer.
  * It creates child RLPxConnectionActor for handling underlying RLPx communication.
  * Once RLPx connection is established it proceeds with protocol handshake (i.e `Hello`
  * and `Status` exchange).
  * Once that's done it can send/receive messages with peer (HandshakedHandler.receive).
  */
class PeerActor[R <: HandshakeResult](
    peerAddress: InetSocketAddress,
    rlpxConnectionFactory: ActorContext => ActorRef,
    val peerConfiguration: PeerConfiguration,
    peerEventBus: ActorRef,
    externalSchedulerOpt: Option[Scheduler] = None,
    initHandshaker: Handshaker[R])
  extends Actor with ActorLogging with Stash {

  import PeerActor._
  import context.{dispatcher, system}

  def scheduler: Scheduler = externalSchedulerOpt getOrElse system.scheduler

  val P2pVersion = 4

  val peerId: PeerId = PeerId(self.path.name)
  val peer: Peer = Peer(peerAddress, self)

  override def receive: Receive = waitingForInitialCommand

  def waitingForInitialCommand: Receive = stashMessages orElse {
    case HandleConnection(connection, remoteAddress) =>
      val rlpxConnection = createRlpxConnection(remoteAddress, None)
      rlpxConnection.ref ! RLPxConnectionHandler.HandleConnection(connection)
      context become waitingForConnectionResult(rlpxConnection)

    case ConnectTo(uri) =>
      val rlpxConnection = createRlpxConnection(new InetSocketAddress(uri.getHost, uri.getPort), Some(uri))
      rlpxConnection.ref ! RLPxConnectionHandler.ConnectTo(uri)
      context become waitingForConnectionResult(rlpxConnection)

    case GetStatus => sender() ! StatusResponse(Idle)
  }

  def createRlpxConnection(remoteAddress: InetSocketAddress, uriOpt: Option[URI]): RLPxConnection = {
    val ref = rlpxConnectionFactory(context)
    context watch ref
    RLPxConnection(ref, remoteAddress, uriOpt)
  }

  def waitingForConnectionResult(rlpxConnection: RLPxConnection, numRetries: Int = 0): Receive =
    handleTerminated(rlpxConnection) orElse stashMessages orElse {
      case RLPxConnectionHandler.ConnectionEstablished =>
        processHandshakerNextMessage(initHandshaker, rlpxConnection, numRetries)

      case RLPxConnectionHandler.ConnectionFailed =>
        log.warning("Failed to establish RLPx connection")
        rlpxConnection.uriOpt match {
          case Some(uri) if numRetries < peerConfiguration.connectMaxRetries =>
            context unwatch rlpxConnection.ref
            scheduleConnectRetry(uri, numRetries)
          case Some(_) =>
            log.warning("No more reconnect attempts left, removing peer")
            context stop self
          case None =>
            log.warning("Connection was initiated by remote peer, not attempting to reconnect")
            context stop self
        }

      case GetStatus => sender() ! StatusResponse(Connecting)
    }

  def processingHandshaking(handshaker: Handshaker[R], rlpxConnection: RLPxConnection,
                            timeout: Cancellable, numRetries: Int): Receive =
      handleTerminated(rlpxConnection) orElse handleDisconnectMsg orElse
      handlePingMsg(rlpxConnection) orElse stashMessages orElse {

      case RLPxConnectionHandler.MessageReceived(msg) =>
        // Processes the received message, cancels the timeout and processes a new message but only if the handshaker
        // handles the received message
        handshaker.applyMessage(msg).foreach{ newHandshaker =>
          timeout.cancel()
          processHandshakerNextMessage(newHandshaker, rlpxConnection, numRetries)
        }
        handshaker.respondToRequest(msg).foreach(msgToSend => rlpxConnection.sendMessage(msgToSend))

      case ResponseTimeout =>
        timeout.cancel()
        val newHandshaker = handshaker.processTimeout
        processHandshakerNextMessage(newHandshaker, rlpxConnection, numRetries)

      case GetStatus => sender() ! StatusResponse(Handshaking(numRetries))

    }

  /**
    * Asks for the next message to send to the handshaker, or, if there is None,
    * becomes MessageHandler if handshake was successful or disconnects from the peer otherwise
    *
    * @param handshaker
    * @param rlpxConnection
    * @param numRetries, number of connection retries done during RLPxConnection establishment
    */
  private def processHandshakerNextMessage(handshaker: Handshaker[R],
                                           rlpxConnection: RLPxConnection, numRetries: Int): Unit =
    handshaker.nextMessage match {
      case Right(NextMessage(msgToSend, timeoutTime)) =>
        rlpxConnection.sendMessage(msgToSend)
        val newTimeout = scheduler.scheduleOnce(timeoutTime, self, ResponseTimeout)
        context become processingHandshaking(handshaker, rlpxConnection, newTimeout, numRetries)

      case Left(HandshakeSuccess(handshakeResult)) =>
        context become new HandshakedPeer(rlpxConnection, handshakeResult).receive
        unstashAll()

      case Left(HandshakeFailure(reason)) =>
        disconnectFromPeer(rlpxConnection, reason)

    }

  private def scheduleConnectRetry(uri: URI, numRetries: Int): Unit = {
    log.info("Scheduling connection retry in {}", peerConfiguration.connectRetryDelay)
    scheduler.scheduleOnce(peerConfiguration.connectRetryDelay, self, RetryConnectionTimeout)
    context become {
      case RetryConnectionTimeout => reconnect(uri, numRetries + 1)
      case GetStatus => sender() ! StatusResponse(Connecting)
    }
  }

  private def disconnectFromPeer(rlpxConnection: RLPxConnection, reason: Int): Unit = {
    rlpxConnection.sendMessage(Disconnect(reason))
    scheduler.scheduleOnce(peerConfiguration.disconnectPoisonPillTimeout, self, PoisonPill)
    context unwatch rlpxConnection.ref
    context become disconnected
  }

  def disconnected: Receive = {
    case GetStatus => sender() ! StatusResponse(Disconnected)
  }

  def handleTerminated(rlpxConnection: RLPxConnection): Receive = {
    case Terminated(actor) if actor == rlpxConnection.ref =>
      log.warning(s"Underlying rlpx connection with peer $peerId closed")
      rlpxConnection.uriOpt match {
        case Some(uri) => scheduleConnectRetry(uri, numRetries = 0)
        case None => context stop self
      }
  }

  def reconnect(uri: URI, numRetries: Int): Unit = {
    log.info("Trying to reconnect")
    val address = new InetSocketAddress(uri.getHost, uri.getPort)
    val newConnection = createRlpxConnection(address, Some(uri))
    newConnection.ref ! RLPxConnectionHandler.ConnectTo(uri)
    context become waitingForConnectionResult(newConnection, numRetries)
  }

  def handlePingMsg(rlpxConnection: RLPxConnection): Receive = {
    case RLPxConnectionHandler.MessageReceived(_: Ping) => rlpxConnection.sendMessage(Pong())
  }

  def handleDisconnectMsg: Receive = {
    case RLPxConnectionHandler.MessageReceived(d: Disconnect) =>
      log.info("Received {}. Closing connection", d)
      context stop self
  }

  def stashMessages: Receive = {
    case _: SendMessage | _: DisconnectPeer => stash()
  }

  class HandshakedPeer(rlpxConnection: RLPxConnection, handshakeResult: R) {

    peerEventBus ! Publish(PeerHandshakeSuccessful(peer, handshakeResult))

    /**
      * main behavior of actor that handles peer communication and subscriptions for messages
      */
    def receive: Receive =
      handlePingMsg(rlpxConnection) orElse
      handleDisconnectMsg orElse
      handleTerminated(rlpxConnection) orElse {

        case RLPxConnectionHandler.MessageReceived(message) =>
          log.debug(s"Received message: {} from $peerId", message)
          peerEventBus ! Publish(MessageFromPeer(message, peer.id))

        case DisconnectPeer(reason) =>
          disconnectFromPeer(rlpxConnection, reason)

        case SendMessage(message) =>
          rlpxConnection.sendMessage(message)

        case GetStatus =>
          sender() ! StatusResponse(Handshaked)

    }
  }

}

object PeerActor {
  def props[R <: HandshakeResult](peerAddress: InetSocketAddress,
                                  nodeStatusHolder: Agent[NodeStatus],
                                  peerConfiguration: PeerConfiguration,
                                  peerEventBus: ActorRef,
                                  handshaker: Handshaker[R],
                                  authHandshaker: AuthHandshaker,
                                  messageDecoder: MessageDecoder): Props =
    Props(new PeerActor(
      peerAddress,
<<<<<<< HEAD
      rlpxConnectionFactory(nodeStatusHolder().key, authHandshaker, peerConfiguration.rlpxConfiguration),
=======
      rlpxConnectionFactory(nodeStatusHolder().key, authHandshaker, messageDecoder),
>>>>>>> c71301ae
      peerConfiguration,
      peerEventBus,
      initHandshaker = handshaker))

  def rlpxConnectionFactory(nodeKey: AsymmetricCipherKeyPair, authHandshaker: AuthHandshaker,
<<<<<<< HEAD
                            rlpxConfiguration: RLPxConfiguration): ActorContext => ActorRef = { ctx =>
    // FIXME This message decoder should be configurable
    ctx.actorOf(
      RLPxConnectionHandler.props(nodeKey, EthereumMessageDecoder, Versions.PV63, authHandshaker, rlpxConfiguration),
=======
                            messageDecoder: MessageDecoder): ActorContext => ActorRef = { ctx =>
    ctx.actorOf(
      RLPxConnectionHandler.props(nodeKey, NetworkMessageDecoder orElse messageDecoder, Versions.PV63, authHandshaker),
>>>>>>> c71301ae
      "rlpx-connection")
  }

  case class RLPxConnection(ref: ActorRef, remoteAddress: InetSocketAddress, uriOpt: Option[URI]) {
    def sendMessage(message: MessageSerializable): Unit = {
      ref ! RLPxConnectionHandler.SendMessage(message)
    }
  }

  case class HandleConnection(connection: ActorRef, remoteAddress: InetSocketAddress)

  case class ConnectTo(uri: URI)

  case class SendMessage(message: MessageSerializable)

  private case object RetryConnectionTimeout

  private case object ResponseTimeout

  case object GetStatus
  case class StatusResponse(status: Status)

  case class DisconnectPeer(reason: Int)

  sealed trait Status
  object Status {
    case object Idle extends Status
    case object Connecting extends Status
    case class Handshaking(numRetries: Int) extends Status
    case object Handshaked extends Status
    case object Disconnected extends Status
  }
}<|MERGE_RESOLUTION|>--- conflicted
+++ resolved
@@ -229,26 +229,15 @@
                                   messageDecoder: MessageDecoder): Props =
     Props(new PeerActor(
       peerAddress,
-<<<<<<< HEAD
-      rlpxConnectionFactory(nodeStatusHolder().key, authHandshaker, peerConfiguration.rlpxConfiguration),
-=======
-      rlpxConnectionFactory(nodeStatusHolder().key, authHandshaker, messageDecoder),
->>>>>>> c71301ae
+      rlpxConnectionFactory(nodeStatusHolder().key, authHandshaker, messageDecoder, peerConfiguration.rlpxConfiguration),
       peerConfiguration,
       peerEventBus,
       initHandshaker = handshaker))
 
   def rlpxConnectionFactory(nodeKey: AsymmetricCipherKeyPair, authHandshaker: AuthHandshaker,
-<<<<<<< HEAD
-                            rlpxConfiguration: RLPxConfiguration): ActorContext => ActorRef = { ctx =>
-    // FIXME This message decoder should be configurable
+                            messageDecoder: MessageDecoder, rlpxConfiguration: RLPxConfiguration): ActorContext => ActorRef = { ctx =>
     ctx.actorOf(
-      RLPxConnectionHandler.props(nodeKey, EthereumMessageDecoder, Versions.PV63, authHandshaker, rlpxConfiguration),
-=======
-                            messageDecoder: MessageDecoder): ActorContext => ActorRef = { ctx =>
-    ctx.actorOf(
-      RLPxConnectionHandler.props(nodeKey, NetworkMessageDecoder orElse messageDecoder, Versions.PV63, authHandshaker),
->>>>>>> c71301ae
+      RLPxConnectionHandler.props(nodeKey, NetworkMessageDecoder orElse messageDecoder, Versions.PV63, authHandshaker, rlpxConfiguration),
       "rlpx-connection")
   }
 
