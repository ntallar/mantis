--- conflicted
+++ resolved
@@ -190,13 +190,8 @@
           log.info("Peer is running the ETC chain")
           context become new HandshakedHandler(rlpxConnection, remoteStatus, daoForkBlockNumber, None).receive
 
-<<<<<<< HEAD
-        case Some(_) if nodeStatusHolder().blockchainStatus.totalDifficulty < daoForkBlockTotalDifficulty =>
+        case Some(_) if getBestBlockHeader().difficulty < daoForkBlockTotalDifficulty =>
           log.warning("Peer is not running the ETC fork, but we're not there yet. Keeping the connection until then.")
-=======
-        case Some(_) if getBestBlockHeader().difficulty < daoForkBlockTotalDifficulty =>
-          log.info("Peer is not running the ETC fork, but we're not there yet. Keeping the connection until then.")
->>>>>>> 524ef4c3
           context become new HandshakedHandler(rlpxConnection, remoteStatus, daoForkBlockNumber, None).receive
 
         case Some(_) =>
@@ -267,13 +262,8 @@
 
   def handlePeerChainCheck(rlpxConnection: RLPxConnection): Receive = {
     case RLPxConnectionHandler.MessageReceived(message@GetBlockHeaders(Left(number), _, _, _)) if number == 1920000 =>
-<<<<<<< HEAD
       log.debug("Received message: {}", message)
-      storage.getBlockHeaderByNumber(number) match {
-=======
-      log.info("Received message: {}", message)
       blockchain.getBlockHeaderByNumber(number) match {
->>>>>>> 524ef4c3
         case Some(header) => rlpxConnection.sendMessage(BlockHeaders(Seq(header)))
         case None => rlpxConnection.sendMessage(BlockHeaders(Seq.empty))
       }
