package io.iohk.ethereum.network

import akka.util.ByteString
import io.iohk.ethereum.domain.BlockHeader
import io.iohk.ethereum.network.PeerActor.SendMessage
import io.iohk.ethereum.network.p2p.Message
import io.iohk.ethereum.network.p2p.messages.PV62.{BlockBodies, BlockHeaders, GetBlockBodies, GetBlockHeaders}
import io.iohk.ethereum.network.p2p.messages.PV63._

trait BlockchainHost { _: EtcMessageHandler =>

<<<<<<< HEAD
  def handleEvmMptFastDownload: PartialFunction[Message, Unit] = {
    case request: GetNodeData =>
      import io.iohk.ethereum.rlp.encode

=======
  val peerConfiguration: PeerConfiguration
  val blockchain: Blockchain

  def handleEvmMptFastDownload(rlpxConnection: RLPxConnection): Receive = {
    case RLPxConnectionHandler.MessageReceived(request: GetNodeData) =>
>>>>>>> 6af973b6
      val result: Seq[ByteString] = request.mptElementsHashes.take(peerConfiguration.fastSyncHostConfiguration.maxMptComponentsPerMessage).flatMap { hash =>
        blockchain.getMptNodeByHash(hash).map(_.toBytes: ByteString)
          .orElse(blockchain.getEvmCodeByHash(hash).map((evm: ByteString) => evm))
      }

      peer.ref ! SendMessage(NodeData(result))
  }

  def handleBlockFastDownload: PartialFunction[Message, Unit] = {
    case request: GetReceipts =>
      val receipts = request.blockHashes.take(peerConfiguration.fastSyncHostConfiguration.maxReceiptsPerMessage)
        .flatMap(hash => blockchain.getReceiptsByHash(hash))

      peer.ref ! SendMessage(Receipts(receipts))

    case request: GetBlockBodies =>
      val blockBodies = request.hashes.take(peerConfiguration.fastSyncHostConfiguration.maxBlocksBodiesPerMessage)
        .flatMap(hash => blockchain.getBlockBodyByHash(hash))

      peer.ref ! SendMessage(BlockBodies(blockBodies))

    case request: GetBlockHeaders =>
      val blockNumber = request.block.fold(a => Some(a), b => blockchain.getBlockHeaderByHash(b).map(_.number))

      blockNumber match {
        case Some(startBlockNumber) if startBlockNumber >= 0 && request.maxHeaders >= 0 && request.skip >= 0 =>

          val headersCount: BigInt =
            if (peerConfiguration.fastSyncHostConfiguration.maxBlocksHeadersPerMessage < request.maxHeaders)
              peerConfiguration.fastSyncHostConfiguration.maxBlocksHeadersPerMessage
            else
              request.maxHeaders

          val range = if (request.reverse) {
            startBlockNumber to (startBlockNumber - (request.skip + 1) * headersCount + 1) by -(request.skip + 1)
          } else {
            startBlockNumber to (startBlockNumber + (request.skip + 1) * headersCount - 1) by (request.skip + 1)
          }

          val blockHeaders: Seq[BlockHeader] = range.flatMap { a: BigInt => blockchain.getBlockHeaderByNumber(a) }

          peer.ref ! SendMessage(BlockHeaders(blockHeaders))

        case _ => log.warn("got request for block headers with invalid block hash/number: {}", request)
      }

  }
}<|MERGE_RESOLUTION|>--- conflicted
+++ resolved
@@ -9,18 +9,9 @@
 
 trait BlockchainHost { _: EtcMessageHandler =>
 
-<<<<<<< HEAD
   def handleEvmMptFastDownload: PartialFunction[Message, Unit] = {
     case request: GetNodeData =>
-      import io.iohk.ethereum.rlp.encode
 
-=======
-  val peerConfiguration: PeerConfiguration
-  val blockchain: Blockchain
-
-  def handleEvmMptFastDownload(rlpxConnection: RLPxConnection): Receive = {
-    case RLPxConnectionHandler.MessageReceived(request: GetNodeData) =>
->>>>>>> 6af973b6
       val result: Seq[ByteString] = request.mptElementsHashes.take(peerConfiguration.fastSyncHostConfiguration.maxMptComponentsPerMessage).flatMap { hash =>
         blockchain.getMptNodeByHash(hash).map(_.toBytes: ByteString)
           .orElse(blockchain.getEvmCodeByHash(hash).map((evm: ByteString) => evm))
