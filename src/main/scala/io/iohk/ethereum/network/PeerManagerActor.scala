package io.iohk.ethereum.network

import java.net.{InetSocketAddress, URI}

import akka.util.Timeout
import io.iohk.ethereum.db.storage._
import io.iohk.ethereum.network.PeerActor.Status.Handshaking
import io.iohk.ethereum.network.PeerManagerActor.PeerConfiguration
import io.iohk.ethereum.network.p2p.messages.WireProtocol.Disconnect
import io.iohk.ethereum.utils.BlockchainConfig

import scala.concurrent.ExecutionContext.Implicits.global
import scala.concurrent.Future
import scala.concurrent.duration._
import akka.actor.SupervisorStrategy.Stop
import akka.actor._
import akka.agent.Agent
import io.iohk.ethereum.domain.Blockchain
<<<<<<< HEAD
import io.iohk.ethereum.network.EtcMessageHandler.EtcPeerInfo
=======
import io.iohk.ethereum.network.p2p.Message
import io.iohk.ethereum.rlp.RLPEncoder
>>>>>>> 595fb7aa
import io.iohk.ethereum.utils.{Config, NodeStatus}

import scala.util.{Failure, Success}

class PeerManagerActor(
    peerConfiguration: PeerConfiguration,
    peerFactory: (ActorContext, InetSocketAddress) => ActorRef,
    externalSchedulerOpt: Option[Scheduler] = None,
    bootstrapNodes: Set[String] = Config.Network.Discovery.bootstrapNodes)
  extends Actor with ActorLogging with Stash {

  import akka.pattern.{ask, pipe}
  import PeerManagerActor._
  import Config.Network.Discovery._

  var peers: Map[PeerId, Peer] = Map.empty

  private def scheduler = externalSchedulerOpt getOrElse context.system.scheduler

  scheduler.schedule(0.seconds, bootstrapNodesScanInterval, self, ScanBootstrapNodes)

  override val supervisorStrategy: OneForOneStrategy =
    OneForOneStrategy() {
      case _ => Stop
    }

  override def receive: Receive = handleCommonMessages orElse {
    case msg: HandlePeerConnection =>
      context become tryingToConnect
      tryDiscardPeersToFreeUpLimit()
        .map(_ => (msg, Success(())))
        .recover { case ex => (msg, Failure(ex)) }
        .pipeTo(self)

    case msg: ConnectToPeer =>
      context become tryingToConnect
      tryDiscardPeersToFreeUpLimit()
        .map(_ => (msg, Success(())))
        .recover { case ex => (msg, Failure(ex)) }
        .pipeTo(self)

    case ScanBootstrapNodes =>
      val peerAddresses = peers.values.map(_.remoteAddress).toSet
      val nodesToConnect = bootstrapNodes
        .map(new URI(_))
        .filterNot(uri => peerAddresses.contains(new InetSocketAddress(uri.getHost, uri.getPort)))

      if (nodesToConnect.nonEmpty) {
        log.info("Trying to connect to {} bootstrap nodes", nodesToConnect.size)
        nodesToConnect.foreach(self ! ConnectToPeer(_))
      }
  }

  def handleCommonMessages: Receive = {
    case GetPeers =>
      getPeers().pipeTo(sender())

    case Terminated(ref) =>
      peers -= PeerId(ref.path.name)
  }

  def tryingToConnect: Receive = handleCommonMessages orElse {
    case _: HandlePeerConnection | _: ConnectToPeer | ScanBootstrapNodes =>
      stash()

    case (HandlePeerConnection(connection, remoteAddress), Success(_)) =>
      context.unbecome()
      val peer = createPeer(remoteAddress)
      peer.ref ! PeerActor.HandleConnection(connection, remoteAddress)
      unstashAll()

    case (HandlePeerConnection(connection, remoteAddress), Failure(_)) =>
      log.info("Maximum number of connected peers reached. Peer {} will be disconnected.", remoteAddress)
      context.unbecome()
      val peer = createPeer(remoteAddress)
      peer.ref ! PeerActor.HandleConnection(connection, remoteAddress)
      peer.ref ! PeerActor.DisconnectPeer(Disconnect.Reasons.TooManyPeers)
      unstashAll()

    case (ConnectToPeer(uri), Success(_)) =>
      context.unbecome()
      val peer = createPeer(new InetSocketAddress(uri.getHost, uri.getPort))
      peer.ref ! PeerActor.ConnectTo(uri)
      unstashAll()

    case (ConnectToPeer(uri), Failure(_)) =>
      log.info("Maximum number of connected peers reached. Not connecting to {}", uri)
      context.unbecome()
      unstashAll()
  }

  def createPeer(addr: InetSocketAddress): Peer = {
    val ref = peerFactory(context, addr)
    context watch ref
    val peer = Peer(addr, ref)
    peers += peer.id -> peer
    peer
  }

  def getPeers(): Future[Peers] = {
    implicit val timeout = Timeout(2.seconds)

    Future.traverse(peers.values) { peer =>
      (peer.ref ? PeerActor.GetStatus)
        .mapTo[PeerActor.StatusResponse]
        .map(sr => (peer, sr.status))
    }.map(r => Peers.apply(r.toMap))
  }

  def tryDiscardPeersToFreeUpLimit(): Future[Unit] = {
    getPeers() flatMap { peers =>
      val peersToPotentiallyDisconnect = peers.peers.filter {
        case (_, Handshaking(numRetries)) if numRetries > 0 => true /* still handshaking and retried at least once */
        case (_, PeerActor.Status.Disconnected) => true /* already disconnected */
        case _ => false
      }

      if (peers.peers.size - peersToPotentiallyDisconnect.size >= peerConfiguration.maxPeers) {
        Future.failed(new RuntimeException("Too many peers"))
      } else {
        val numPeersToDisconnect = (peers.peers.size + 1 - peerConfiguration.maxPeers) max 0

        val peersToDisconnect = peersToPotentiallyDisconnect.toSeq.sortBy {
          case (_, PeerActor.Status.Disconnected) => 0
          case (_, _: Handshaking) => 1
          case _ => 2
        }.take(numPeersToDisconnect)

        peersToDisconnect.foreach { case (p, _) => p.ref ! PeerActor.DisconnectPeer(Disconnect.Reasons.TooManyPeers) }
        Future.successful(())
      }
    }
  }

}

object PeerManagerActor {
  def props(nodeStatusHolder: Agent[NodeStatus],
            peerConfiguration: PeerConfiguration,
            appStateStorage: AppStateStorage,
            blockchain: Blockchain,
            blockchainConfig: BlockchainConfig,
            peerMessageBus: ActorRef): Props =
    Props(new PeerManagerActor(peerConfiguration,
      peerFactory(nodeStatusHolder, peerConfiguration, appStateStorage, blockchain, blockchainConfig, peerMessageBus)))

  def props(nodeStatusHolder: Agent[NodeStatus],
    peerConfiguration: PeerConfiguration,
    appStateStorage: AppStateStorage,
    blockchain: Blockchain,
    blockchainConfig: BlockchainConfig,
    bootstrapNodes: Set[String],
    peerMessageBus: ActorRef): Props =
    Props(new PeerManagerActor(peerConfiguration,
      peerFactory = peerFactory(nodeStatusHolder, peerConfiguration, appStateStorage, blockchain,
        blockchainConfig, peerMessageBus), bootstrapNodes = bootstrapNodes))

  def peerFactory(nodeStatusHolder: Agent[NodeStatus],
                  peerConfiguration: PeerConfiguration,
                  appStateStorage: AppStateStorage,
                  blockchain: Blockchain,
                  blockchainConfig: BlockchainConfig,
                 peerMessageBus: ActorRef): (ActorContext, InetSocketAddress) => ActorRef = {
    (ctx, addr) =>
      val id = addr.toString.filterNot(_ == '/')
      val forkResolverOpt =
        if (blockchainConfig.customGenesisFileOpt.isDefined) None
        else Some(new ForkResolver.EtcForkResolver(blockchainConfig))
<<<<<<< HEAD
      val messageHandlerBuilder: (EtcPeerInfo, Peer) => MessageHandler[EtcPeerInfo, EtcPeerInfo] =
        (initialPeerInfo, peer) =>
          EtcMessageHandler(peer, initialPeerInfo, forkResolverOpt, appStateStorage, peerConfiguration, blockchain)
      ctx.actorOf(PeerActor.props(addr, nodeStatusHolder,
        peerConfiguration, appStateStorage, blockchain, forkResolverOpt, messageHandlerBuilder), id)
=======
      ctx.actorOf(PeerActor.props(nodeStatusHolder, peerConfiguration, appStateStorage, blockchain, peerMessageBus, forkResolverOpt), id)
>>>>>>> 595fb7aa
  }

  trait PeerConfiguration {
    val connectRetryDelay: FiniteDuration
    val connectMaxRetries: Int
    val disconnectPoisonPillTimeout: FiniteDuration
    val waitForStatusTimeout: FiniteDuration
    val waitForChainCheckTimeout: FiniteDuration
    val fastSyncHostConfiguration: FastSyncHostConfiguration
    val maxPeers: Int
    val networkId: Int
  }

  trait FastSyncHostConfiguration {
    val maxBlocksHeadersPerMessage: Int
    val maxBlocksBodiesPerMessage: Int
    val maxReceiptsPerMessage: Int
    val maxMptComponentsPerMessage: Int
  }

  case class HandlePeerConnection(connection: ActorRef, remoteAddress: InetSocketAddress)

  case class ConnectToPeer(uri: URI)

  case object GetPeers
  case class Peers(peers: Map[Peer, PeerActor.Status]) {
    def handshaked: Map[Peer, PeerActor.Status.Handshaked] =
      peers.collect { case (p, h: PeerActor.Status.Handshaked) => (p, h) }
  }

  private case object ScanBootstrapNodes
}<|MERGE_RESOLUTION|>--- conflicted
+++ resolved
@@ -16,12 +16,7 @@
 import akka.actor._
 import akka.agent.Agent
 import io.iohk.ethereum.domain.Blockchain
-<<<<<<< HEAD
 import io.iohk.ethereum.network.EtcMessageHandler.EtcPeerInfo
-=======
-import io.iohk.ethereum.network.p2p.Message
-import io.iohk.ethereum.rlp.RLPEncoder
->>>>>>> 595fb7aa
 import io.iohk.ethereum.utils.{Config, NodeStatus}
 
 import scala.util.{Failure, Success}
@@ -190,15 +185,11 @@
       val forkResolverOpt =
         if (blockchainConfig.customGenesisFileOpt.isDefined) None
         else Some(new ForkResolver.EtcForkResolver(blockchainConfig))
-<<<<<<< HEAD
       val messageHandlerBuilder: (EtcPeerInfo, Peer) => MessageHandler[EtcPeerInfo, EtcPeerInfo] =
         (initialPeerInfo, peer) =>
           EtcMessageHandler(peer, initialPeerInfo, forkResolverOpt, appStateStorage, peerConfiguration, blockchain)
-      ctx.actorOf(PeerActor.props(addr, nodeStatusHolder,
-        peerConfiguration, appStateStorage, blockchain, forkResolverOpt, messageHandlerBuilder), id)
-=======
-      ctx.actorOf(PeerActor.props(nodeStatusHolder, peerConfiguration, appStateStorage, blockchain, peerMessageBus, forkResolverOpt), id)
->>>>>>> 595fb7aa
+      ctx.actorOf(PeerActor.props(addr, nodeStatusHolder, peerConfiguration, appStateStorage, blockchain,
+        peerMessageBus, forkResolverOpt, messageHandlerBuilder), id)
   }
 
   trait PeerConfiguration {
