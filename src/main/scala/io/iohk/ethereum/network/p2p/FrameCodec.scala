package io.iohk.ethereum.network.p2p

import java.io.IOException

import akka.util.ByteString
import io.iohk.ethereum.network.Secrets
import io.iohk.ethereum.rlp
import io.iohk.ethereum.rlp.RLPImplicits._
import org.spongycastle.crypto.StreamCipher
import org.spongycastle.crypto.digests.KeccakDigest
import org.spongycastle.crypto.engines.AESFastEngine
import org.spongycastle.crypto.modes.SICBlockCipher
import org.spongycastle.crypto.params.{KeyParameter, ParametersWithIV}

import scala.annotation.tailrec

case class Frame(header: Header, `type`: Int, payload: ByteString)

case class Header(bodySize: Int, protocol: Int, contextId: Option[Int], totalPacketSize: Option[Int])

class FrameCodec(private val secrets: Secrets) {

  val HeaderLength = 32
  val MacSize = 16

  private val allZerosIV = Array.fill[Byte](16)(0)

  private val enc: StreamCipher = {
    val cipher = new SICBlockCipher(new AESFastEngine)
    cipher.init(true, new ParametersWithIV(new KeyParameter(secrets.aes), allZerosIV))
    cipher
  }

  private val dec: StreamCipher = {
    val cipher = new SICBlockCipher(new AESFastEngine)
    cipher.init(false, new ParametersWithIV(new KeyParameter(secrets.aes), allZerosIV))
    cipher
  }

  private var unprocessedData: ByteString = ByteString.empty

  private var headerOpt: Option[Header] = None

  /**
    * Note, this method is not reentrant.
    *
    * @param data
    * @return
    */
  def readFrames(data: ByteString): Seq[Frame] = {
    unprocessedData ++= data

    @tailrec
    def readRecursive(framesSoFar: Seq[Frame] = Nil): Seq[Frame] = {
      if (headerOpt.isEmpty) tryReadHeader()

      headerOpt match {
        case Some(header) =>
          val padding = (16 - (header.bodySize % 16)) % 16
          val totalSizeToRead = header.bodySize + padding + MacSize

          if (unprocessedData.length >= totalSizeToRead) {
            val buffer = unprocessedData.take(totalSizeToRead).toArray

            val frameSize = totalSizeToRead - MacSize
            secrets.ingressMac.update(buffer, 0, frameSize)
            dec.processBytes(buffer, 0, frameSize, buffer, 0)

            val `type` = rlp.decode[Int](buffer)

            val pos = rlp.nextElementIndex(buffer, 0)
            val payload = buffer.slice(pos, header.bodySize)
            val macBuffer = new Array[Byte](secrets.ingressMac.getDigestSize)

            doSum(secrets.ingressMac, macBuffer)
            updateMac(secrets.ingressMac, macBuffer, 0, buffer, frameSize, egress = false)

            headerOpt = None
            unprocessedData = unprocessedData.drop(totalSizeToRead)
            readRecursive(framesSoFar ++ Seq(Frame(header, `type`, ByteString(payload))))
          } else framesSoFar

        case None => framesSoFar
      }
    }

    readRecursive()
  }

  private def tryReadHeader(): Unit = {
<<<<<<< HEAD
    if (unprocessedData.size >= HeaderLength) {
=======
    if (unprocessedData.size >= 32) {
>>>>>>> 675092a4
      val headBuffer = unprocessedData.take(HeaderLength).toArray

      updateMac(secrets.ingressMac, headBuffer, 0, headBuffer, 16, egress = false)

      dec.processBytes(headBuffer, 0, 16, headBuffer, 0)

      var bodySize: Int = headBuffer(0)
      bodySize = (bodySize << 8) + (headBuffer(1) & 0xFF)
      bodySize = (bodySize << 8) + (headBuffer(2) & 0xFF)

      val rlpList = rlp.decode[Seq[Int]](headBuffer.drop(3))(seqEncDec[Int]).lift
      val protocol = rlpList(0).get
      val contextId = rlpList(1)
      val totalPacketSize = rlpList(2)

      unprocessedData = unprocessedData.drop(HeaderLength)
<<<<<<< HEAD
      headerOpt = Some(Header(bodySize, protocol, contextId, totalPacketSize))
=======
      headerOpt = Some(Header(bodySize, protocol, contextId, totalFrameSize))
>>>>>>> 675092a4
    }
  }

  def writeFrames(frames: Seq[Frame]): ByteString = {
    val bytes = frames.zipWithIndex flatMap { case (frame, index) =>
      val firstFrame = index == 0
      val lastFrame = index == frames.size - 1

<<<<<<< HEAD
      var out: ByteString = ByteString("")
=======
    val headBuffer = new Array[Byte](HeaderLength)
    val ptype = rlp.encode(`type`)
>>>>>>> 675092a4

      val headBuffer = new Array[Byte](HeaderLength)
      val ptype = rlp.encode(frame.`type`)

      val totalSize =
        if (firstFrame) frame.payload.length + ptype.length
        else frame.payload.length

      headBuffer(0) = (totalSize >> 16).toByte
      headBuffer(1) = (totalSize >> 8).toByte
      headBuffer(2) = totalSize.toByte

      var headerDataElems: Seq[Array[Byte]] = Nil
      headerDataElems :+= rlp.encode(frame.header.protocol)
      frame.header.contextId.foreach { cid => headerDataElems :+= rlp.encode(cid) }
      frame.header.totalPacketSize foreach { tfs => headerDataElems :+= rlp.encode(tfs) }

      val headerData = rlp.encode(headerDataElems)(seqEncDec[Array[Byte]])
      System.arraycopy(headerData, 0, headBuffer, 3, headerData.length)

      enc.processBytes(headBuffer, 0, 16, headBuffer, 0)

<<<<<<< HEAD
      updateMac(secrets.egressMac, headBuffer, 0, headBuffer, 16, egress = true)

      val buff: Array[Byte] = new Array[Byte](256)
      out ++= ByteString(headBuffer)

      if (firstFrame) {
        // packet-type only in first frame
        enc.processBytes(ptype.toArray, 0, ptype.length, buff, 0)
        out ++= ByteString(buff.take(ptype.length))
        secrets.egressMac.update(buff, 0, ptype.length)
      }

      var i = 0
      while (i < frame.payload.length) {
        val bytes = frame.payload.drop(i).take(256).toArray
        enc.processBytes(bytes, 0, bytes.length, bytes, 0)
        secrets.egressMac.update(bytes, 0, bytes.length)
        out ++= bytes
        i += bytes.length
      }

      if (lastFrame) {
        // padding
        val padding: Int = 16 - (totalSize % 16)
        val pad: Array[Byte] = new Array[Byte](16)
        if (padding < 16) {
          enc.processBytes(pad, 0, padding, buff, 0)
          secrets.egressMac.update(buff, 0, padding)
          out ++= buff.take(padding)
        }

        // frame mac
        val macBuffer: Array[Byte] = new Array[Byte](secrets.egressMac.getDigestSize)
        doSum(secrets.egressMac, macBuffer)
        updateMac(secrets.egressMac, macBuffer, 0, macBuffer, 0, egress = true)
        out ++= macBuffer.take(16)
      }

      out
    }

    ByteString(bytes.toArray)
=======
    enc.processBytes(ptype, 0, ptype.length, buff, 0)
    out ++= ByteString(buff.take(ptype.length))
    secrets.egressMac.update(buff, 0, ptype.length)

    out ++= processPayloadAndAddPadding(payload, totalSize, buff)

    val macBuffer: Array[Byte] = new Array[Byte](secrets.egressMac.getDigestSize)
    doSum(secrets.egressMac, macBuffer)
    updateMac(secrets.egressMac, macBuffer, 0, macBuffer, 0, egress = true)
    out ++= macBuffer.take(MacSize)

    out
  }

  private def processPayloadAndAddPadding(payload: ByteString, totalSize: Int, buff: Array[Byte]): ByteString = {
    val PayloadProcessLimit = 256
    val PaddingMaximumSize = 16

    var out: ByteString = ByteString("")

    var i = 0
    while (i < payload.length) {
      val bytes = payload.drop(i).take(PayloadProcessLimit).toArray
      enc.processBytes(bytes, 0, bytes.length, bytes, 0)
      secrets.egressMac.update(bytes, 0, bytes.length)
      out ++= bytes
      i += bytes.length
    }
    val padding: Int = 16 - (totalSize % 16)
    val pad: Array[Byte] = new Array[Byte](PaddingMaximumSize)
    if (padding < 16) {
      enc.processBytes(pad, 0, padding, buff, 0)
      secrets.egressMac.update(buff, 0, padding)
      out ++= buff.take(padding)
    }
    out
>>>>>>> 675092a4
  }

  private def makeMacCipher: AESFastEngine = {
    val macc = new AESFastEngine
    macc.init(true, new KeyParameter(secrets.mac))
    macc
  }

  private def updateMac(mac: KeccakDigest, seed: Array[Byte], offset: Int, out: Array[Byte], outOffset: Int, egress: Boolean): Array[Byte] = {
    val aesBlock = new Array[Byte](mac.getDigestSize)
    doSum(mac, aesBlock)
    makeMacCipher.processBlock(aesBlock, 0, aesBlock, 0)

    val length = 16

    (0 until length) foreach { i =>
      aesBlock(i) = (aesBlock(i) ^ seed(i + offset)).toByte
    }

    mac.update(aesBlock, 0, length)
    val result = new Array[Byte](mac.getDigestSize)
    doSum(mac, result)

    if (egress) System.arraycopy(result, 0, out, outOffset, length)
    else (0 until length) foreach { i =>
      if (out(i + outOffset) != result(i)) throw new IOException("MAC mismatch")
    }

    result
  }

  private def doSum(mac: KeccakDigest, out: Array[Byte]) = {
    new KeccakDigest(mac).doFinal(out, 0)
  }

}<|MERGE_RESOLUTION|>--- conflicted
+++ resolved
@@ -88,11 +88,7 @@
   }
 
   private def tryReadHeader(): Unit = {
-<<<<<<< HEAD
     if (unprocessedData.size >= HeaderLength) {
-=======
-    if (unprocessedData.size >= 32) {
->>>>>>> 675092a4
       val headBuffer = unprocessedData.take(HeaderLength).toArray
 
       updateMac(secrets.ingressMac, headBuffer, 0, headBuffer, 16, egress = false)
@@ -109,11 +105,7 @@
       val totalPacketSize = rlpList(2)
 
       unprocessedData = unprocessedData.drop(HeaderLength)
-<<<<<<< HEAD
       headerOpt = Some(Header(bodySize, protocol, contextId, totalPacketSize))
-=======
-      headerOpt = Some(Header(bodySize, protocol, contextId, totalFrameSize))
->>>>>>> 675092a4
     }
   }
 
@@ -122,12 +114,7 @@
       val firstFrame = index == 0
       val lastFrame = index == frames.size - 1
 
-<<<<<<< HEAD
-      var out: ByteString = ByteString("")
-=======
-    val headBuffer = new Array[Byte](HeaderLength)
-    val ptype = rlp.encode(`type`)
->>>>>>> 675092a4
+      var out: ByteString = ByteString()
 
       val headBuffer = new Array[Byte](HeaderLength)
       val ptype = rlp.encode(frame.`type`)
@@ -147,10 +134,7 @@
 
       val headerData = rlp.encode(headerDataElems)(seqEncDec[Array[Byte]])
       System.arraycopy(headerData, 0, headBuffer, 3, headerData.length)
-
       enc.processBytes(headBuffer, 0, 16, headBuffer, 0)
-
-<<<<<<< HEAD
       updateMac(secrets.egressMac, headBuffer, 0, headBuffer, 16, egress = true)
 
       val buff: Array[Byte] = new Array[Byte](256)
@@ -163,79 +147,54 @@
         secrets.egressMac.update(buff, 0, ptype.length)
       }
 
-      var i = 0
-      while (i < frame.payload.length) {
-        val bytes = frame.payload.drop(i).take(256).toArray
-        enc.processBytes(bytes, 0, bytes.length, bytes, 0)
-        secrets.egressMac.update(bytes, 0, bytes.length)
-        out ++= bytes
-        i += bytes.length
+      out ++= processFramePayload(frame.payload)
+
+      if (lastFrame) {
+        // padding and mac only in last frame
+        out ++= processFramePadding(totalSize)
+        out ++= processFrameMac()
       }
 
-      if (lastFrame) {
-        // padding
-        val padding: Int = 16 - (totalSize % 16)
-        val pad: Array[Byte] = new Array[Byte](16)
-        if (padding < 16) {
-          enc.processBytes(pad, 0, padding, buff, 0)
-          secrets.egressMac.update(buff, 0, padding)
-          out ++= buff.take(padding)
-        }
-
-        // frame mac
-        val macBuffer: Array[Byte] = new Array[Byte](secrets.egressMac.getDigestSize)
-        doSum(secrets.egressMac, macBuffer)
-        updateMac(secrets.egressMac, macBuffer, 0, macBuffer, 0, egress = true)
-        out ++= macBuffer.take(16)
-      }
-
       out
     }
 
     ByteString(bytes.toArray)
-=======
-    enc.processBytes(ptype, 0, ptype.length, buff, 0)
-    out ++= ByteString(buff.take(ptype.length))
-    secrets.egressMac.update(buff, 0, ptype.length)
-
-    out ++= processPayloadAndAddPadding(payload, totalSize, buff)
-
-    val macBuffer: Array[Byte] = new Array[Byte](secrets.egressMac.getDigestSize)
-    doSum(secrets.egressMac, macBuffer)
-    updateMac(secrets.egressMac, macBuffer, 0, macBuffer, 0, egress = true)
-    out ++= macBuffer.take(MacSize)
-
-    out
-  }
-
-  private def processPayloadAndAddPadding(payload: ByteString, totalSize: Int, buff: Array[Byte]): ByteString = {
-    val PayloadProcessLimit = 256
-    val PaddingMaximumSize = 16
-
-    var out: ByteString = ByteString("")
-
+  }
+
+  private def processFramePayload(payload: ByteString): ByteString = {
     var i = 0
+    var out = ByteString()
     while (i < payload.length) {
-      val bytes = payload.drop(i).take(PayloadProcessLimit).toArray
+      val bytes = payload.drop(i).take(256).toArray
       enc.processBytes(bytes, 0, bytes.length, bytes, 0)
       secrets.egressMac.update(bytes, 0, bytes.length)
       out ++= bytes
       i += bytes.length
     }
-    val padding: Int = 16 - (totalSize % 16)
-    val pad: Array[Byte] = new Array[Byte](PaddingMaximumSize)
+    out
+  }
+
+  private def processFramePadding(totalSize: Int): ByteString = {
+    val padding = 16 - (totalSize % 16)
     if (padding < 16) {
+      val pad = new Array[Byte](16)
+      val buff = new Array[Byte](16)
       enc.processBytes(pad, 0, padding, buff, 0)
       secrets.egressMac.update(buff, 0, padding)
-      out ++= buff.take(padding)
-    }
-    out
->>>>>>> 675092a4
+      ByteString(buff.take(padding))
+    } else ByteString()
+  }
+
+  private def processFrameMac(): ByteString = {
+    val macBuffer = new Array[Byte](secrets.egressMac.getDigestSize)
+    doSum(secrets.egressMac, macBuffer)
+    updateMac(secrets.egressMac, macBuffer, 0, macBuffer, 0, egress = true)
+    ByteString(macBuffer.take(16))
   }
 
   private def makeMacCipher: AESFastEngine = {
     val macc = new AESFastEngine
-    macc.init(true, new KeyParameter(secrets.mac))
+    macc.init(true, new KeyParameter(secrets.mac.toArray))
     macc
   }
 
