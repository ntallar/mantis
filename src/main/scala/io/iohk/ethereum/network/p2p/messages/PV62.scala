--- conflicted
+++ resolved
@@ -162,7 +162,6 @@
   }
 
   object BlockHeader {
-
     implicit val rlpEndDec = new RLPEncoder[BlockHeader] with RLPDecoder[BlockHeader] {
       override def encode(obj: BlockHeader): RLPEncodeable = {
         import obj._
@@ -225,13 +224,7 @@
     mixHash: ByteString,
     nonce: ByteString) {
 
-<<<<<<< HEAD
-    import BlockHeader._
-
-    lazy val hash: Array[Byte] = sha3(encode[BlockHeader](this))
-=======
     lazy val hash: ByteString = ByteString(sha3(encode[BlockHeader](this)))
->>>>>>> 17ab3b7d
 
     override def toString: String = {
       s"""BlockHeader {
