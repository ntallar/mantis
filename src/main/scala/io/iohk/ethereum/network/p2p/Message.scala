package io.iohk.ethereum.network.p2p

import io.iohk.ethereum.network.p2p.messages.CommonMessages._
import io.iohk.ethereum.network.p2p.messages.WireProtocol._
import io.iohk.ethereum.network.p2p.messages.{PV62 => pv62, PV61 => pv61, PV63 => pv63}
import io.iohk.ethereum.rlp

object Message {

<<<<<<< HEAD
  def decode(`type`: Int, payload: Array[Byte]): Message = `type` match {
    case Hello.code => rlp.decode(payload)(Hello.rlpEndDec)
    case Disconnect.code => rlp.decode(payload)(Disconnect.rlpEndDec)
    case Ping.code => rlp.decode(payload)(Ping.rlpEndDec)
    case Pong.code => rlp.decode(payload)(Pong.rlpEndDec)
    case Status.code => rlp.decode(payload)(Status.rlpEndDec)
    case Transactions.code => rlp.decode(payload)(Transactions.rlpEndDec)
    case NewBlockHashes.code => rlp.decode(payload)(NewBlockHashes.rlpEndDec)
    case GetBlockHeaders.code => rlp.decode(payload)(GetBlockHeaders.rlpEndDec)
    case BlockHeaders.code => rlp.decode(payload)(BlockHeaders.rlpEndDec)
    case GetBlockBodies.code => rlp.decode(payload)(GetBlockBodies.rlpEndDec)
    case BlockBodies.code => rlp.decode(payload)(BlockBodies.rlpEndDec)
    case _ => throw new RuntimeException(s"Unknown message type: ${`type`}")
  }
}

sealed trait Message {
  def code: Int
}

object Capability {
  implicit val rlpEncDec = new RLPEncoder[Capability] with RLPDecoder[Capability] {
    override def encode(obj: Capability): RLPEncodeable = {
      RLPList(obj.name, obj.version)
    }

    override def decode(rlp: RLPEncodeable): Capability = rlp match {
      case RLPList(name, version) => Capability(name, version)
      case _ => throw new RuntimeException("Cannot decode Capability")
    }
  }
}

case class Capability(name: String, version: Byte)

object Hello {

  implicit val rlpEndDec = new RLPEncoder[Hello] with RLPDecoder[Hello] {
    override def encode(obj: Hello): RLPEncodeable = {
      import obj._
      RLPList(p2pVersion, clientId, capabilities, listenPort, nodeId.toArray[Byte])
    }

    override def decode(rlp: RLPEncodeable): Hello = rlp match {
      case RLPList(p2pVersion, clientId, (capabilities: RLPList), listenPort, nodeId) =>
        Hello(p2pVersion, clientId, capabilities.items.map(Capability.rlpEncDec.decode),
          listenPort, ByteString(nodeId: Array[Byte]))
      case _ => throw new RuntimeException("Cannot decode Hello")
    }
  }

  val code = 0x00

}

case class Hello(
    p2pVersion: Long,
    clientId: String,
    capabilities: Seq[Capability],
    listenPort: Long,
    nodeId: ByteString)
  extends Message {

  override val code: Int = Hello.code

  override def toString: String = {
    s"""Hello {
       |p2pVersion: $p2pVersion
       |clientId: $clientId
       |capabilities: $capabilities
       |listenPort: $listenPort
       |nodeId: ${Hex.toHexString(nodeId.toArray[Byte])}
       |}""".stripMargin
  }
}

object Ping {

  implicit val rlpEndDec = new RLPEncoder[Ping] with RLPDecoder[Ping] {
    override def encode(obj: Ping): RLPEncodeable = RLPList()

    override def decode(rlp: RLPEncodeable): Ping = Ping()
  }

  val code = 0x02
}

case class Ping() extends Message {
  override val code: Int = Ping.code
}

object Pong {

  implicit val rlpEndDec = new RLPEncoder[Pong] with RLPDecoder[Pong] {
    override def encode(obj: Pong): RLPEncodeable = RLPList()

    override def decode(rlp: RLPEncodeable): Pong = Pong()
  }

  val code = 0x03
}

case class Pong() extends Message {
  override val code: Int = Pong.code
}

object BlockBodies {
  implicit val rlpEndDec = new RLPEncoder[BlockBodies] with RLPDecoder[BlockBodies] {
    override def encode(obj: BlockBodies): RLPEncodeable = {
      import obj._
      RLPList(bodies.map(BlockBody.rlpEndDec.encode): _*)
    }

    override def decode(rlp: RLPEncodeable): BlockBodies = rlp match {
      case rlpList: RLPList => BlockBodies(rlpList.items.map(BlockBody.rlpEndDec.decode))
      case _ => throw new RuntimeException("Cannot decode BlockBodies")
    }
  }

  val code: Int = 0x10 + 0x06
}

case class BlockBodies(bodies: Seq[BlockBody]) extends Message {
  val code: Int = BlockBodies.code
}

object Status {
  implicit val rlpEndDec = new RLPEncoder[Status] with RLPDecoder[Status] {
    override def encode(obj: Status): RLPEncodeable = {
      import obj._
      RLPList(protocolVersion, networkId, totalDifficulty, bestHash.toArray[Byte], genesisHash.toArray[Byte])
    }

    override def decode(rlp: RLPEncodeable): Status = rlp match {
      case RLPList(protocolVersion, networkId, totalDifficulty, bestHash, genesisHash) =>
        Status(protocolVersion, networkId, totalDifficulty, ByteString(bestHash: Array[Byte]), ByteString(genesisHash: Array[Byte]))
      case _ => throw new RuntimeException("Cannot decode Status")
    }
  }

  val code: Int = 0x10 + 0x00
}

case class Status(protocolVersion: Int, networkId: Int, totalDifficulty: BigInt, bestHash: ByteString, genesisHash: ByteString) extends Message {
  override def code: Int = Status.code

  override def toString: String = {
    s"""Status {
       |protocolVersion: $protocolVersion
       |networkId: $networkId
       |totalDifficulty: $totalDifficulty
       |bestHash: ${Hex.toHexString(bestHash.toArray[Byte])}
       |genesisHash: ${Hex.toHexString(genesisHash.toArray[Byte])}
       |}""".stripMargin
  }
}

object NewBlockHashes {
  implicit val rlpEndDec = new RLPEncoder[NewBlockHashes] with RLPDecoder[NewBlockHashes] {
    override def encode(obj: NewBlockHashes): RLPEncodeable = {
      import obj._
      RLPList(hashes.map(BlockHash.rlpEndDec.encode): _*)
    }

    override def decode(rlp: RLPEncodeable): NewBlockHashes = rlp match {
      case rlpList: RLPList => NewBlockHashes(rlpList.items.map(BlockHash.rlpEndDec.decode))
      case _ => throw new RuntimeException("Cannot decode NewBlockHashes")
    }
  }

  val code: Int = 0x10 + 0x01
}

case class NewBlockHashes(hashes: Seq[BlockHash]) extends Message {
  override def code: Int = NewBlockHashes.code
}


object BlockHash {
  implicit val rlpEndDec = new RLPEncoder[BlockHash] with RLPDecoder[BlockHash] {
    override def encode(obj: BlockHash): RLPEncodeable = {
      import obj._
      RLPList(hash.toArray[Byte], number)
    }

    override def decode(rlp: RLPEncodeable): BlockHash = rlp match {
      case RLPList(hash, number) => BlockHash(ByteString(hash: Array[Byte]), number)
      case _ => throw new RuntimeException("Cannot decode BlockHash")
    }
  }
}

case class BlockHash(hash: ByteString, number: BigInt) {
  override def toString: String = {
    s"""BlockHash {
       |hash: ${Hex.toHexString(hash.toArray[Byte])}
       |number: $number
       |}""".stripMargin
  }
}

object GetBlockHeaders {
  implicit val rlpEndDec = new RLPEncoder[GetBlockHeaders] with RLPDecoder[GetBlockHeaders] {
    override def encode(obj: GetBlockHeaders): RLPEncodeable = {
      import obj._
      block match {
        case Left(blockNumber) => RLPList(blockNumber, maxHeaders, skip, reverse)
        case Right(blockHash) => RLPList(blockHash.toArray[Byte], maxHeaders, skip, reverse)
      }
    }

    override def decode(rlp: RLPEncodeable): GetBlockHeaders = rlp match {
      case RLPList((block: RLPValue), maxHeaders, skip, reverse) if block.bytes.length < 32 =>
        GetBlockHeaders(Left(block), maxHeaders, skip, reverse)

      case RLPList((block: RLPValue), maxHeaders, skip, reverse) =>
        GetBlockHeaders(Right(ByteString(block: Array[Byte])), maxHeaders, skip, reverse)

      case _ => throw new RuntimeException("Cannot decode GetBlockHeaders")
    }
  }

  val code: Int = 0x10 + 0x03
}

case class GetBlockHeaders(block: Either[BigInt, ByteString], maxHeaders: BigInt, skip: BigInt, reverse: Int) extends Message {
  override def code: Int = GetBlockHeaders.code
=======
  type Version = Int
>>>>>>> 8d642e13

  val PV61: Version = 61
  val PV62: Version = 62
  val PV63: Version = 63

  val SubProtocolOffset = 0x10

  def decode(`type`: Int, payload: Array[Byte], protocolVersion: Version): Message = (protocolVersion, `type`) match {
    //wire protocol
    case (_, Hello.code) => rlp.decode(payload)(Hello.rlpEndDec)
    case (_, Disconnect.code) => rlp.decode(payload)(Disconnect.rlpEndDec)
    case (_, Ping.code) => rlp.decode(payload)(Ping.rlpEndDec)
    case (_, Pong.code) => rlp.decode(payload)(Pong.rlpEndDec)

    //common
    case (_, Status.code) => rlp.decode(payload)(Status.rlpEndDec)
    case (_, Transactions.code) => rlp.decode(payload)(Transactions.rlpEndDec)

    case (PV61, pv61.NewBlockHashes.code) => rlp.decode(payload)(pv61.NewBlockHashes.rlpEndDec)
    case (PV61, pv61.BlockHashesFromNumber.code) => rlp.decode(payload)(pv61.BlockHashesFromNumber.rlpEndDec)

    case (PV62 | PV63, pv62.NewBlockHashes.code) => rlp.decode(payload)(pv62.NewBlockHashes.rlpEndDec)
    case (PV62 | PV63, pv62.GetBlockHeaders.code) => rlp.decode(payload)(pv62.GetBlockHeaders.rlpEndDec)
    case (PV62 | PV63, pv62.BlockHeaders.code) => rlp.decode(payload)(pv62.BlockHeaders.rlpEndDec)
    case (PV62 | PV63, pv62.GetBlockBodies.code) => rlp.decode(payload)(pv62.GetBlockBodies.rlpEndDec)
    case (PV62 | PV63, pv62.BlockBodies.code) => rlp.decode(payload)(pv62.BlockBodies.rlpEndDec)

<<<<<<< HEAD
object GetBlockBodies {
  implicit val rlpEndDec = new RLPEncoder[GetBlockBodies] with RLPDecoder[GetBlockBodies] {
    override def encode(obj: GetBlockBodies): RLPEncodeable = {
      import obj._
      RLPList(hashes.map(e => RLPValue(e.toArray[Byte])): _*)
    }

    override def decode(rlp: RLPEncodeable): GetBlockBodies = rlp match {
      case rlpList: RLPList => GetBlockBodies(rlpList.items.map(e => ByteString(e: Array[Byte])))

      case _ => throw new RuntimeException("Cannot decode BlockHeaders")
    }
  }

  val code: Int = 0x10 + 0x05
}

case class GetBlockBodies(hashes: Seq[ByteString]) extends Message {
  override def code: Int = GetBlockBodies.code

  override def toString: String = {
    s"""GetBlockBodies {
       |hashes: ${hashes.map(h => Hex.toHexString(h.toArray[Byte]))}
       |}
     """.stripMargin
  }
}

object Transactions {
  implicit val rlpEndDec = new RLPEncoder[Transactions] with RLPDecoder[Transactions] {
    override def encode(obj: Transactions): RLPEncodeable = {
      import obj._
      RLPList(txs.map(Transaction.rlpEndDec.encode): _*)
    }

    override def decode(rlp: RLPEncodeable): Transactions = rlp match {
      case rlpList: RLPList => Transactions(rlpList.items.map(Transaction.rlpEndDec.decode))
      case _ => throw new RuntimeException("Cannot decode Transactions")
    }
  }

  val code: Int = 0x10 + 0x02
}

case class Transactions(txs: Seq[Transaction]) extends Message {
  override def code: Int = Transactions.code
}

case class ContractInit(byteString: ByteString)

case class TransactionData(byteString: ByteString)

object Disconnect {
  implicit val rlpEndDec = new RLPEncoder[Disconnect] with RLPDecoder[Disconnect] {
    override def encode(obj: Disconnect): RLPEncodeable = {
      RLPList(obj.reason)
    }

    override def decode(rlp: RLPEncodeable): Disconnect = rlp match {
      case rlpList: RLPList =>
        Disconnect(reason = rlpList.items.head)
      case _ => throw new RuntimeException("Cannot decode Disconnect")
    }
=======
    case (PV63, pv63.GetNodeData.code) => rlp.decode(payload)(pv63.GetNodeData.rlpEndDec)

    case _ => throw new RuntimeException(s"Unknown message type: ${`type`}")
>>>>>>> 8d642e13
  }
}

trait Message {
  def code: Int
}<|MERGE_RESOLUTION|>--- conflicted
+++ resolved
@@ -7,237 +7,7 @@
 
 object Message {
 
-<<<<<<< HEAD
-  def decode(`type`: Int, payload: Array[Byte]): Message = `type` match {
-    case Hello.code => rlp.decode(payload)(Hello.rlpEndDec)
-    case Disconnect.code => rlp.decode(payload)(Disconnect.rlpEndDec)
-    case Ping.code => rlp.decode(payload)(Ping.rlpEndDec)
-    case Pong.code => rlp.decode(payload)(Pong.rlpEndDec)
-    case Status.code => rlp.decode(payload)(Status.rlpEndDec)
-    case Transactions.code => rlp.decode(payload)(Transactions.rlpEndDec)
-    case NewBlockHashes.code => rlp.decode(payload)(NewBlockHashes.rlpEndDec)
-    case GetBlockHeaders.code => rlp.decode(payload)(GetBlockHeaders.rlpEndDec)
-    case BlockHeaders.code => rlp.decode(payload)(BlockHeaders.rlpEndDec)
-    case GetBlockBodies.code => rlp.decode(payload)(GetBlockBodies.rlpEndDec)
-    case BlockBodies.code => rlp.decode(payload)(BlockBodies.rlpEndDec)
-    case _ => throw new RuntimeException(s"Unknown message type: ${`type`}")
-  }
-}
-
-sealed trait Message {
-  def code: Int
-}
-
-object Capability {
-  implicit val rlpEncDec = new RLPEncoder[Capability] with RLPDecoder[Capability] {
-    override def encode(obj: Capability): RLPEncodeable = {
-      RLPList(obj.name, obj.version)
-    }
-
-    override def decode(rlp: RLPEncodeable): Capability = rlp match {
-      case RLPList(name, version) => Capability(name, version)
-      case _ => throw new RuntimeException("Cannot decode Capability")
-    }
-  }
-}
-
-case class Capability(name: String, version: Byte)
-
-object Hello {
-
-  implicit val rlpEndDec = new RLPEncoder[Hello] with RLPDecoder[Hello] {
-    override def encode(obj: Hello): RLPEncodeable = {
-      import obj._
-      RLPList(p2pVersion, clientId, capabilities, listenPort, nodeId.toArray[Byte])
-    }
-
-    override def decode(rlp: RLPEncodeable): Hello = rlp match {
-      case RLPList(p2pVersion, clientId, (capabilities: RLPList), listenPort, nodeId) =>
-        Hello(p2pVersion, clientId, capabilities.items.map(Capability.rlpEncDec.decode),
-          listenPort, ByteString(nodeId: Array[Byte]))
-      case _ => throw new RuntimeException("Cannot decode Hello")
-    }
-  }
-
-  val code = 0x00
-
-}
-
-case class Hello(
-    p2pVersion: Long,
-    clientId: String,
-    capabilities: Seq[Capability],
-    listenPort: Long,
-    nodeId: ByteString)
-  extends Message {
-
-  override val code: Int = Hello.code
-
-  override def toString: String = {
-    s"""Hello {
-       |p2pVersion: $p2pVersion
-       |clientId: $clientId
-       |capabilities: $capabilities
-       |listenPort: $listenPort
-       |nodeId: ${Hex.toHexString(nodeId.toArray[Byte])}
-       |}""".stripMargin
-  }
-}
-
-object Ping {
-
-  implicit val rlpEndDec = new RLPEncoder[Ping] with RLPDecoder[Ping] {
-    override def encode(obj: Ping): RLPEncodeable = RLPList()
-
-    override def decode(rlp: RLPEncodeable): Ping = Ping()
-  }
-
-  val code = 0x02
-}
-
-case class Ping() extends Message {
-  override val code: Int = Ping.code
-}
-
-object Pong {
-
-  implicit val rlpEndDec = new RLPEncoder[Pong] with RLPDecoder[Pong] {
-    override def encode(obj: Pong): RLPEncodeable = RLPList()
-
-    override def decode(rlp: RLPEncodeable): Pong = Pong()
-  }
-
-  val code = 0x03
-}
-
-case class Pong() extends Message {
-  override val code: Int = Pong.code
-}
-
-object BlockBodies {
-  implicit val rlpEndDec = new RLPEncoder[BlockBodies] with RLPDecoder[BlockBodies] {
-    override def encode(obj: BlockBodies): RLPEncodeable = {
-      import obj._
-      RLPList(bodies.map(BlockBody.rlpEndDec.encode): _*)
-    }
-
-    override def decode(rlp: RLPEncodeable): BlockBodies = rlp match {
-      case rlpList: RLPList => BlockBodies(rlpList.items.map(BlockBody.rlpEndDec.decode))
-      case _ => throw new RuntimeException("Cannot decode BlockBodies")
-    }
-  }
-
-  val code: Int = 0x10 + 0x06
-}
-
-case class BlockBodies(bodies: Seq[BlockBody]) extends Message {
-  val code: Int = BlockBodies.code
-}
-
-object Status {
-  implicit val rlpEndDec = new RLPEncoder[Status] with RLPDecoder[Status] {
-    override def encode(obj: Status): RLPEncodeable = {
-      import obj._
-      RLPList(protocolVersion, networkId, totalDifficulty, bestHash.toArray[Byte], genesisHash.toArray[Byte])
-    }
-
-    override def decode(rlp: RLPEncodeable): Status = rlp match {
-      case RLPList(protocolVersion, networkId, totalDifficulty, bestHash, genesisHash) =>
-        Status(protocolVersion, networkId, totalDifficulty, ByteString(bestHash: Array[Byte]), ByteString(genesisHash: Array[Byte]))
-      case _ => throw new RuntimeException("Cannot decode Status")
-    }
-  }
-
-  val code: Int = 0x10 + 0x00
-}
-
-case class Status(protocolVersion: Int, networkId: Int, totalDifficulty: BigInt, bestHash: ByteString, genesisHash: ByteString) extends Message {
-  override def code: Int = Status.code
-
-  override def toString: String = {
-    s"""Status {
-       |protocolVersion: $protocolVersion
-       |networkId: $networkId
-       |totalDifficulty: $totalDifficulty
-       |bestHash: ${Hex.toHexString(bestHash.toArray[Byte])}
-       |genesisHash: ${Hex.toHexString(genesisHash.toArray[Byte])}
-       |}""".stripMargin
-  }
-}
-
-object NewBlockHashes {
-  implicit val rlpEndDec = new RLPEncoder[NewBlockHashes] with RLPDecoder[NewBlockHashes] {
-    override def encode(obj: NewBlockHashes): RLPEncodeable = {
-      import obj._
-      RLPList(hashes.map(BlockHash.rlpEndDec.encode): _*)
-    }
-
-    override def decode(rlp: RLPEncodeable): NewBlockHashes = rlp match {
-      case rlpList: RLPList => NewBlockHashes(rlpList.items.map(BlockHash.rlpEndDec.decode))
-      case _ => throw new RuntimeException("Cannot decode NewBlockHashes")
-    }
-  }
-
-  val code: Int = 0x10 + 0x01
-}
-
-case class NewBlockHashes(hashes: Seq[BlockHash]) extends Message {
-  override def code: Int = NewBlockHashes.code
-}
-
-
-object BlockHash {
-  implicit val rlpEndDec = new RLPEncoder[BlockHash] with RLPDecoder[BlockHash] {
-    override def encode(obj: BlockHash): RLPEncodeable = {
-      import obj._
-      RLPList(hash.toArray[Byte], number)
-    }
-
-    override def decode(rlp: RLPEncodeable): BlockHash = rlp match {
-      case RLPList(hash, number) => BlockHash(ByteString(hash: Array[Byte]), number)
-      case _ => throw new RuntimeException("Cannot decode BlockHash")
-    }
-  }
-}
-
-case class BlockHash(hash: ByteString, number: BigInt) {
-  override def toString: String = {
-    s"""BlockHash {
-       |hash: ${Hex.toHexString(hash.toArray[Byte])}
-       |number: $number
-       |}""".stripMargin
-  }
-}
-
-object GetBlockHeaders {
-  implicit val rlpEndDec = new RLPEncoder[GetBlockHeaders] with RLPDecoder[GetBlockHeaders] {
-    override def encode(obj: GetBlockHeaders): RLPEncodeable = {
-      import obj._
-      block match {
-        case Left(blockNumber) => RLPList(blockNumber, maxHeaders, skip, reverse)
-        case Right(blockHash) => RLPList(blockHash.toArray[Byte], maxHeaders, skip, reverse)
-      }
-    }
-
-    override def decode(rlp: RLPEncodeable): GetBlockHeaders = rlp match {
-      case RLPList((block: RLPValue), maxHeaders, skip, reverse) if block.bytes.length < 32 =>
-        GetBlockHeaders(Left(block), maxHeaders, skip, reverse)
-
-      case RLPList((block: RLPValue), maxHeaders, skip, reverse) =>
-        GetBlockHeaders(Right(ByteString(block: Array[Byte])), maxHeaders, skip, reverse)
-
-      case _ => throw new RuntimeException("Cannot decode GetBlockHeaders")
-    }
-  }
-
-  val code: Int = 0x10 + 0x03
-}
-
-case class GetBlockHeaders(block: Either[BigInt, ByteString], maxHeaders: BigInt, skip: BigInt, reverse: Int) extends Message {
-  override def code: Int = GetBlockHeaders.code
-=======
   type Version = Int
->>>>>>> 8d642e13
 
   val PV61: Version = 61
   val PV62: Version = 62
@@ -265,75 +35,9 @@
     case (PV62 | PV63, pv62.GetBlockBodies.code) => rlp.decode(payload)(pv62.GetBlockBodies.rlpEndDec)
     case (PV62 | PV63, pv62.BlockBodies.code) => rlp.decode(payload)(pv62.BlockBodies.rlpEndDec)
 
-<<<<<<< HEAD
-object GetBlockBodies {
-  implicit val rlpEndDec = new RLPEncoder[GetBlockBodies] with RLPDecoder[GetBlockBodies] {
-    override def encode(obj: GetBlockBodies): RLPEncodeable = {
-      import obj._
-      RLPList(hashes.map(e => RLPValue(e.toArray[Byte])): _*)
-    }
-
-    override def decode(rlp: RLPEncodeable): GetBlockBodies = rlp match {
-      case rlpList: RLPList => GetBlockBodies(rlpList.items.map(e => ByteString(e: Array[Byte])))
-
-      case _ => throw new RuntimeException("Cannot decode BlockHeaders")
-    }
-  }
-
-  val code: Int = 0x10 + 0x05
-}
-
-case class GetBlockBodies(hashes: Seq[ByteString]) extends Message {
-  override def code: Int = GetBlockBodies.code
-
-  override def toString: String = {
-    s"""GetBlockBodies {
-       |hashes: ${hashes.map(h => Hex.toHexString(h.toArray[Byte]))}
-       |}
-     """.stripMargin
-  }
-}
-
-object Transactions {
-  implicit val rlpEndDec = new RLPEncoder[Transactions] with RLPDecoder[Transactions] {
-    override def encode(obj: Transactions): RLPEncodeable = {
-      import obj._
-      RLPList(txs.map(Transaction.rlpEndDec.encode): _*)
-    }
-
-    override def decode(rlp: RLPEncodeable): Transactions = rlp match {
-      case rlpList: RLPList => Transactions(rlpList.items.map(Transaction.rlpEndDec.decode))
-      case _ => throw new RuntimeException("Cannot decode Transactions")
-    }
-  }
-
-  val code: Int = 0x10 + 0x02
-}
-
-case class Transactions(txs: Seq[Transaction]) extends Message {
-  override def code: Int = Transactions.code
-}
-
-case class ContractInit(byteString: ByteString)
-
-case class TransactionData(byteString: ByteString)
-
-object Disconnect {
-  implicit val rlpEndDec = new RLPEncoder[Disconnect] with RLPDecoder[Disconnect] {
-    override def encode(obj: Disconnect): RLPEncodeable = {
-      RLPList(obj.reason)
-    }
-
-    override def decode(rlp: RLPEncodeable): Disconnect = rlp match {
-      case rlpList: RLPList =>
-        Disconnect(reason = rlpList.items.head)
-      case _ => throw new RuntimeException("Cannot decode Disconnect")
-    }
-=======
     case (PV63, pv63.GetNodeData.code) => rlp.decode(payload)(pv63.GetNodeData.rlpEndDec)
 
     case _ => throw new RuntimeException(s"Unknown message type: ${`type`}")
->>>>>>> 8d642e13
   }
 }
 
