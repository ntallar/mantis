--- conflicted
+++ resolved
@@ -65,13 +65,9 @@
       msgs.collect {
         case m: Status =>
           sendMessage(m, frameCodec, out) //send same status message
-<<<<<<< HEAD
-          sendMessage(GetBlockHeaders(Left(1000000), maxHeaders = 1, skip = 0, reverse = 0), frameCodec, out) //ask for block further in chain to get some transactions
-=======
 
           //ask for block further in chain to get some transactions
           sendMessage(GetBlockHeaders(Left(BlockNumber), maxHeaders = MaxHeaders, skip = 0, reverse = 0), frameCodec, out)
->>>>>>> 3ac9ef61
         case m: BlockHeaders =>
           sendMessage(GetBlockBodies(m.headers.map(h => ByteString(h.hash))), frameCodec, out) //ask for block bodies for headers
       }
