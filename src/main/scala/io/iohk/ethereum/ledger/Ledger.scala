package io.iohk.ethereum.ledger

import akka.util.ByteString
import io.iohk.ethereum.domain._
import io.iohk.ethereum.validators._
import io.iohk.ethereum.ledger.BlockExecutionError.{TxsExecutionError, ValidationAfterExecError, ValidationBeforeExecError}
import io.iohk.ethereum.ledger.Ledger.{PC, PR, TxResult, BlockResult}
import io.iohk.ethereum.utils.{BlockchainConfig, Logger}
import io.iohk.ethereum.validators.{BlockValidator, SignedTransactionValidator}
import io.iohk.ethereum.vm._
import org.spongycastle.util.encoders.Hex

import scala.annotation.tailrec

trait Ledger {

  def executeBlock(block: Block, storages: BlockchainStorages, validators: Validators): Either[BlockExecutionError, Unit]

}

class LedgerImpl(vm: VM, blockchainConfig: BlockchainConfig) extends Ledger with Logger {

  def executeBlock(
    block: Block,
    storages: BlockchainStorages,
    validators: Validators): Either[BlockExecutionError, Unit] = {

    val blockchain = BlockchainImpl(storages)

    val blockExecResult = for {
      _ <- validateBlockBeforeExecution(block, blockchain, validators)

      execResult <- executeBlockTransactions(block, blockchain, storages, validators.signedTransactionValidator)
      BlockResult(resultingWorldStateProxy, gasUsed, receipts) = execResult
      worldToPersist = payBlockReward(blockchainConfig.blockReward, block, resultingWorldStateProxy)
      worldPersisted = InMemoryWorldStateProxy.persistState(worldToPersist) //State root hash needs to be up-to-date for validateBlockAfterExecution

      _ <- validateBlockAfterExecution(block, worldPersisted.stateRootHash, receipts, gasUsed, validators.blockValidator)
    } yield ()

    if(blockExecResult.isRight)
      log.debug(s"Block ${block.header.number} (with hash: ${block.header.hashAsHexString}) executed correctly")
    blockExecResult
  }

  /**
    * This function runs transaction
    *
    * @param block
    * @param blockchain
    * @param storages
    * @param signedTransactionValidator
    */
  private[ledger] def executeBlockTransactions(
    block: Block,
    blockchain: Blockchain,
    storages: BlockchainStorages,
    signedTransactionValidator: SignedTransactionValidator):
  Either[BlockExecutionError, BlockResult] = {
    val parentStateRoot = blockchain.getBlockHeaderByHash(block.header.parentHash).map(_.stateRoot)
    val initialWorld = InMemoryWorldStateProxy(storages, storages.nodeStorage, parentStateRoot)

    log.debug(s"About to execute ${block.body.transactionList.size} txs from block ${block.header.number} (with hash: ${block.header.hashAsHexString})")
    val blockTxsExecResult = executeTransactions(block.body.transactionList, initialWorld, block.header, signedTransactionValidator)
    blockTxsExecResult match {
      case Right(_) => log.debug(s"All txs from block ${block.header.hashAsHexString} were executed successfully")
      case Left(error) => log.debug(s"Not all txs from block ${block.header.hashAsHexString} were executed correctly, due to ${error.reason}")
    }
    blockTxsExecResult
  }

  /**
    * This functions executes all the signed transactions from a block (till one of those executions fails)
    *
    * @param signedTransactions from the block that are left to execute
    * @param world that will be updated by the execution of the signedTransactions
    * @param blockHeader of the block we are currently executing
    * @param signedTransactionValidator used to validate the signed transactions
    * @param acumGas, accumulated gas of the previoulsy executed transactions of the same block
    * @param acumReceipts, accumulated receipts of the previoulsy executed transactions of the same block
    * @return a BlockResult if the execution of all the transactions in the block was successful or a BlockExecutionError
    *         if one of them failed
    */
  @tailrec
  private def executeTransactions(signedTransactions: Seq[SignedTransaction], world: InMemoryWorldStateProxy,
                                  blockHeader: BlockHeader, signedTransactionValidator: SignedTransactionValidator,
                                  acumGas: BigInt = 0, acumReceipts: Seq[Receipt] = Nil): Either[TxsExecutionError, BlockResult] =
    signedTransactions match {
      case Nil =>
        Right(BlockResult(worldState = world, gasUsed = acumGas, receipts = acumReceipts))

      case Seq(stx, otherStxs@_*) =>
        val senderAccount = world.getAccount(stx.senderAddress)
        val validatedStx = senderAccount
          .toRight(Left(TxsExecutionError(s"Account of tx sender ${Hex.toHexString(stx.senderAddress.toArray)} not found")))
          .flatMap(account => signedTransactionValidator.validate(stx, account, blockHeader, calculateUpfrontCost, acumGas))
        validatedStx match {
          case Right(_) =>
            val TxResult(newWorld, gasUsed, logs) = executeTransaction(stx, blockHeader, world)

            val receipt = Receipt(
              postTransactionStateHash = newWorld.stateRootHash,
              cumulativeGasUsed = acumGas + gasUsed,
              logsBloomFilter = BloomFilter.create(logs),
              logs = logs
            )

<<<<<<< HEAD
            executeTransactions(otherStxs, newWorld, blockHeader, signedTransactionValidator, receipt.cumulativeGasUsed, acumReceipts :+ receipt)
          case Left(error) => Left(TxsExecutionError(error.toString))
=======
            log.debug(s"Receipt generated for tx ${stx.hashAsHexString}, $receipt")

            executeTransactions(otherStxs, newWorld, blockHeader, config, signedTransactionValidator, receipt.cumulativeGasUsed, acumReceipts :+ receipt)
          case Left(error) => Left(TxsExecutionError(error))
>>>>>>> d4012234
        }
  }

  private[ledger] def executeTransaction(stx: SignedTransaction, blockHeader: BlockHeader, world: InMemoryWorldStateProxy): TxResult = {
    log.debug(s"Transaction ${stx.hashAsHexString} execution start")
    val gasPrice = UInt256(stx.tx.gasPrice)
    val gasLimit = UInt256(stx.tx.gasLimit)
    val config = EvmConfig.forBlock(blockHeader.number, blockchainConfig)

    val checkpointWorldState = updateSenderAccountBeforeExecution(stx, world)
    val context = prepareProgramContext(stx, blockHeader, checkpointWorldState, config)
    val result = runVM(stx, context, config)

    val resultWithErrorHandling: PR =
      if(result.error.isDefined) {
        //Rollback to the world before transfer was done if an error happened
        result.copy(world = checkpointWorldState, addressesToDelete = Nil, logs = Nil)
      } else
        result

    val totalGasToRefund = calcTotalGasToRefund(stx, resultWithErrorHandling)
    val executionGasToPayToMiner = gasLimit - totalGasToRefund

    val refundGasFn = pay(stx.senderAddress, totalGasToRefund * gasPrice) _
    val payMinerForGasFn = pay(Address(blockHeader.beneficiary), executionGasToPayToMiner * gasPrice) _
    val deleteAccountsFn = deleteAccounts(resultWithErrorHandling.addressesToDelete) _
    val persistStateFn = InMemoryWorldStateProxy.persistState _

    val world2 = (refundGasFn andThen payMinerForGasFn andThen deleteAccountsFn andThen persistStateFn)(resultWithErrorHandling.world)

    log.debug(
      s"""Transaction ${stx.hashAsHexString} execution end. Summary:
         | - Error: ${result.error}.
         | - Total Gas to Refund: $totalGasToRefund
         | - Execution gas paid to miner: $executionGasToPayToMiner""".stripMargin)

    TxResult(world2, gasLimit - totalGasToRefund, resultWithErrorHandling.logs)
  }

  private def validateBlockBeforeExecution(block: Block, blockchain: Blockchain, validators: Validators): Either[BlockExecutionError, Unit] = {
    val result = for {
      _ <- validators.blockHeaderValidator.validate(block.header, blockchain)
      _ <- validators.blockValidator.validateHeaderAndBody(block.header, block.body)
      _ <- validators.ommersValidator.validate(block.header.number, block.body.uncleNodesList, blockchain)
    } yield ()
    result.left.map(error => ValidationBeforeExecError(error.toString))
  }

  /**
    * This function validates that the various results from execution are consistent with the block. This includes:
    *   - Validating the resulting stateRootHash
    *   - Doing BlockValidator.validateBlockReceipts validations involving the receipts
    *   - Validating the resulting gas used
    *
    * @param block to validate
    * @param stateRootHash from the resulting state trie after executing the txs from the block
    * @param receipts associated with the execution of each of the tx from the block
    * @param gasUsed, accumulated gas used for the execution of the txs from the block
    * @param blockValidator used to validate the receipts with the block
    * @return None if valid else a message with what went wrong
    */
  private[ledger] def validateBlockAfterExecution(block: Block, stateRootHash: ByteString, receipts: Seq[Receipt],
                                                  gasUsed: BigInt, blockValidator: BlockValidator): Either[BlockExecutionError, Unit] = {
    lazy val blockAndReceiptsValidation = blockValidator.validateBlockAndReceipts(block, receipts)
    if(block.header.gasUsed != gasUsed)
      Left(ValidationAfterExecError(s"Block has invalid gas used, expected ${block.header.gasUsed} but got $gasUsed"))
    else if(block.header.stateRoot != stateRootHash)
      Left(ValidationAfterExecError(
        s"Block has invalid state root hash, expected ${Hex.toHexString(block.header.stateRoot.toArray)} but got ${Hex.toHexString(stateRootHash.toArray)}")
      )
    else if(blockAndReceiptsValidation.isLeft)
      Left(ValidationAfterExecError(blockAndReceiptsValidation.left.get.toString))
    else
      Right(())
  }

  /**
    * This function updates state in order to pay rewards based on YP section 11.3
    *
    * @param block
    * @param worldStateProxy
    * @return
    */
  private[ledger] def payBlockReward(minerRewardAmount: UInt256, block: Block, worldStateProxy: InMemoryWorldStateProxy): InMemoryWorldStateProxy = {

    def getAccountToPay(address: Address, ws: InMemoryWorldStateProxy): Account = ws.getAccount(address).getOrElse(Account.Empty)

    // YP - eq 148
    def calcMinerReward(ommersCount: Int): UInt256 = minerRewardAmount + (minerRewardAmount * ommersCount) / 32

    // YP - eq 149
    def calcOmmerReward(blockHeader: BlockHeader, ommerBlockHeader: BlockHeader): UInt256 =
      minerRewardAmount - (minerRewardAmount * UInt256(blockHeader.number - ommerBlockHeader.number)) / 8

    val minerAddress = Address(block.header.beneficiary)
    val minerAccount = getAccountToPay(minerAddress, worldStateProxy)
    val minerReward = calcMinerReward(block.body.uncleNodesList.size)
    val afterMinerReward = worldStateProxy.saveAccount(minerAddress, minerAccount.increaseBalance(minerReward))
    log.debug(s"Paying block ${block.header.number} reward of $minerReward to miner with account address $minerAddress")

    block.body.uncleNodesList.foldLeft(afterMinerReward) { (ws, ommer) =>
      val ommerAddress = Address(ommer.beneficiary)
      val account = getAccountToPay(ommerAddress, ws)
      val ommerReward = calcOmmerReward(block.header, ommer)
      log.debug(s"Paying block ${block.header.number} reward of $ommerReward to ommer with account address $ommerAddress")
      ws.saveAccount(ommerAddress, account.increaseBalance(ommerReward))
    }
  }

  /**
    * v0 ≡ Tg (Tx gas limit) * Tp (Tx gas price). See YP equation number (68)
    *
    * @param tx Target transaction
    * @return Upfront cost
    */
  private def calculateUpfrontGas(tx: Transaction): UInt256 = UInt256(tx.gasLimit * tx.gasPrice)

  /**
    * v0 ≡ Tg (Tx gas limit) * Tp (Tx gas price) + Tv (Tx value). See YP equation number (65)
    *
    * @param tx Target transaction
    * @return Upfront cost
    */
  private[ledger] def calculateUpfrontCost(tx: Transaction): UInt256 =
    UInt256(calculateUpfrontGas(tx) + tx.value)

  /**
    * Increments account nonce by 1 stated in YP equation (69) and
    * Pays the upfront Tx gas calculated as TxGasPrice * TxGasLimit from balance. YP equation (68)
    *
    * @param stx
    * @param worldStateProxy
    * @return
    */
  private[ledger] def updateSenderAccountBeforeExecution(stx: SignedTransaction, worldStateProxy: InMemoryWorldStateProxy): InMemoryWorldStateProxy = {
    val senderAddress = stx.senderAddress
    val account = worldStateProxy.getGuaranteedAccount(senderAddress)
    worldStateProxy.saveAccount(senderAddress, account.increaseBalance(-calculateUpfrontGas(stx.tx)).increaseNonce)
  }

  private[ledger] def prepareProgramContext(stx: SignedTransaction, blockHeader: BlockHeader, worldStateProxy: InMemoryWorldStateProxy, config: EvmConfig): PC =
    stx.tx.receivingAddress match {
      case None =>
        val address = worldStateProxy.createAddress(stx.senderAddress)
        val world1 = worldStateProxy.newEmptyAccount(address)
        val world2 = world1.transfer(stx.senderAddress, address, UInt256(stx.tx.value))
        ProgramContext(stx, address,  Program(stx.tx.payload), blockHeader, world2, config)

      case Some(txReceivingAddress) =>
        val world1 = worldStateProxy.transfer(stx.senderAddress, txReceivingAddress, UInt256(stx.tx.value))
        ProgramContext(stx, txReceivingAddress, Program(world1.getCode(txReceivingAddress)), blockHeader, world1, config)
    }

  private def runVM(stx: SignedTransaction, context: PC, config: EvmConfig): PR = {
    val result: PR = vm.run(context)
    if (stx.tx.isContractInit && result.error.isEmpty)
      saveNewContract(context.env.ownerAddr, result, config)
    else
      result
  }

  private def saveNewContract(address: Address, result: PR, config: EvmConfig): PR = {
    val codeDepositCost = config.calcCodeDepositCost(result.returnData)
    if (result.gasRemaining < codeDepositCost) {
      if (config.exceptionalFailedCodeDeposit)
        result.copy(error = Some(OutOfGas))
      else
        result
    } else {
      result.copy(
        gasRemaining = result.gasRemaining - codeDepositCost,
        world = result.world.saveCode(address, result.returnData))
    }
  }

  /**
    * Calculate total gas to be refunded
    * See YP, eq (72)
    */
  private def calcTotalGasToRefund(stx: SignedTransaction, result: PR): UInt256 = {
    if (result.error.isDefined)
      0
    else {
      val gasUsed = UInt256(stx.tx.gasLimit) - result.gasRemaining
      result.gasRemaining + (gasUsed / 2).min(result.gasRefund)
    }
  }

  private def pay(address: Address, value: UInt256)(world: InMemoryWorldStateProxy): InMemoryWorldStateProxy = {
    val account = world.getAccount(address).getOrElse(Account.Empty).increaseBalance(value)
    world.saveAccount(address, account)
  }

  /**
    * Delete all accounts (that appear in SUICIDE list). YP eq (78).
    * The contract storage should be cleared during pruning as nodes could be used in other tries.
    * The contract code is also not deleted as there can be contracts with the exact same code, making it risky to delete
    * the code of an account in case it is shared with another one.
    * FIXME: Should we keep track of this for deletion? Maybe during pruning we can also prune contract code.
    *
    * @param addressesToDelete
    * @param worldStateProxy
    * @return a worldState equal worldStateProxy except that the accounts from addressesToDelete are deleted
    */
  private[ledger] def deleteAccounts(addressesToDelete: Seq[Address])(worldStateProxy: InMemoryWorldStateProxy): InMemoryWorldStateProxy =
    addressesToDelete.foldLeft(worldStateProxy){ case (world, address) => world.deleteAccount(address) }

}

object Ledger {
  type PC = ProgramContext[InMemoryWorldStateProxy, InMemoryWorldStateProxyStorage]
  type PR = ProgramResult[InMemoryWorldStateProxy, InMemoryWorldStateProxyStorage]

  case class BlockResult(worldState: InMemoryWorldStateProxy, gasUsed: BigInt = 0, receipts: Seq[Receipt] = Nil)
  case class TxResult(worldState: InMemoryWorldStateProxy, gasUsed: BigInt, logs: Seq[TxLogEntry])
}

trait BlockExecutionError

object BlockExecutionError {
  case class ValidationBeforeExecError(reason: String) extends BlockExecutionError
  case class TxsExecutionError(reason: String) extends BlockExecutionError
  case class ValidationAfterExecError(reason: String) extends BlockExecutionError
}<|MERGE_RESOLUTION|>--- conflicted
+++ resolved
@@ -105,15 +105,9 @@
               logs = logs
             )
 
-<<<<<<< HEAD
+            log.debug(s"Receipt generated for tx ${stx.hashAsHexString}, $receipt")
             executeTransactions(otherStxs, newWorld, blockHeader, signedTransactionValidator, receipt.cumulativeGasUsed, acumReceipts :+ receipt)
           case Left(error) => Left(TxsExecutionError(error.toString))
-=======
-            log.debug(s"Receipt generated for tx ${stx.hashAsHexString}, $receipt")
-
-            executeTransactions(otherStxs, newWorld, blockHeader, config, signedTransactionValidator, receipt.cumulativeGasUsed, acumReceipts :+ receipt)
-          case Left(error) => Left(TxsExecutionError(error))
->>>>>>> d4012234
         }
   }
 
