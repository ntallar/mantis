--- conflicted
+++ resolved
@@ -38,11 +38,7 @@
 
   @throws[InvalidCipherTextException]
   def decrypt(ephem: ECPoint, prv: BigInteger, IV: Option[Array[Byte]], cipher: Array[Byte], macData: Option[Array[Byte]]): Array[Byte] = {
-<<<<<<< HEAD
-    val aesFastEngine = new AESEngine
-=======
     val aesEngine = new AESEngine
->>>>>>> c5b8b926
 
     val iesEngine = new EthereumIESEngine(
       kdf = Left(new ConcatKDFBytesGenerator(new SHA256Digest)),
@@ -143,11 +139,7 @@
   }
 
   private def makeIESEngine(pub: ECPoint, prv: BigInteger, IV: Option[Array[Byte]]) = {
-<<<<<<< HEAD
-    val aesFastEngine = new AESEngine
-=======
     val aesEngine = new AESEngine
->>>>>>> c5b8b926
 
     val iesEngine = new EthereumIESEngine(
       kdf = Left(new ConcatKDFBytesGenerator(new SHA256Digest)),
