package io.iohk.ethereum.validators

import io.iohk.ethereum.crypto.ECDSASignature
import io.iohk.ethereum.domain._
import io.iohk.ethereum.validators.SignedTransactionError._
import io.iohk.ethereum.utils.BlockchainConfig
import io.iohk.ethereum.vm.{EvmConfig, UInt256}

trait SignedTransactionValidator {

  def validate(stx: SignedTransaction, senderAccount: Account, blockHeader: BlockHeader,
<<<<<<< HEAD
               calculateUpfrontGasCost: Transaction => UInt256, accumGasUsed: BigInt): Either[SignedTransactionError, SignedTransaction]
=======
               upfrontGasCost: UInt256, accumGasUsed: BigInt): Either[SignedTransactionError, Unit]
>>>>>>> 276458f6

}

class SignedTransactionValidatorImpl(blockchainConfig: BlockchainConfig) extends SignedTransactionValidator {

  val secp256k1n: BigInt = BigInt("115792089237316195423570985008687907852837564279074904382605163141518161494337")

  /**
    * Initial tests of intrinsic validity stated in Section 6 of YP
    *
    * @param stx                        Transaction to validate
    * @param senderAccount              Account of the sender of the tx
    * @param blockHeader                Container block
<<<<<<< HEAD
    * @param calculateUpfrontGasCost    Function used to calculate the upfront gas cost
=======
    * @param upfrontGasCost    The upfront gas cost of the tx
>>>>>>> 276458f6
    * @param accumGasUsed               Total amount of gas spent prior this transaction within the container block
    * @return Transaction if valid, error otherwise
    */
  def validate(stx: SignedTransaction, senderAccount: Account, blockHeader: BlockHeader,
<<<<<<< HEAD
               calculateUpfrontGasCost: Transaction => UInt256, accumGasUsed: BigInt): Either[SignedTransactionError, SignedTransaction] = {
=======
               upfrontGasCost: UInt256, accumGasUsed: BigInt): Either[SignedTransactionError, Unit] = {
>>>>>>> 276458f6
    for {
      _ <- checkSyntacticValidity(stx)
      _ <- validateSignature(stx, fromBeforeHomestead = blockHeader.number < blockchainConfig.homesteadBlockNumber)
      _ <- validateNonce(stx, senderAccount.nonce)
      _ <- validateGasLimitEnoughForIntrinsicGas(stx, blockHeader.number)
<<<<<<< HEAD
      _ <- validateAccountHasEnoughGasToPayUpfrontCost(stx, senderAccount.balance, calculateUpfrontGasCost)
      _ <- validateBlockHasEnoughGasLimitForTx(stx, accumGasUsed, blockHeader.gasLimit)
    } yield stx
=======
      _ <- validateAccountHasEnoughGasToPayUpfrontCost(stx, senderAccount.balance, upfrontGasCost)
      _ <- validateBlockHasEnoughGasLimitForTx(stx, accumGasUsed, blockHeader.gasLimit)
    } yield ()
>>>>>>> 276458f6
  }

  /**
    * Validates if the transaction is syntactically valid (lengths of the transaction fields are correct)
    *
    * @param stx Transaction to validate
    * @return Either the validated transaction or TransactionSyntaxError if an error was detected
    */
  private def checkSyntacticValidity(stx: SignedTransaction): Either[SignedTransactionError, Unit] = {
    import stx.tx._
    import stx._
    import Transaction._

    val maxNonceValue = BigInt(2).pow(8 * NonceLength) - 1
    val maxGasValue = BigInt(2).pow(8 * GasLength) - 1
    val maxValue = BigInt(2).pow(8 * ValueLength) - 1
    val maxR = BigInt(2).pow(8 * ECDSASignature.RLength) - 1
    val maxS = BigInt(2).pow(8 * ECDSASignature.SLength) - 1

    if (nonce > maxNonceValue)
      Left(TransactionSyntaxError(s"Invalid nonce: $nonce > $maxNonceValue"))
    else if(gasLimit > maxGasValue)
      Left(TransactionSyntaxError(s"Invalid gasLimit: $gasLimit > $maxGasValue"))
    else if(gasPrice > maxGasValue)
      Left(TransactionSyntaxError(s"Invalid gasPrice: $gasPrice > $maxGasValue"))
    else if(value > maxValue)
      Left(TransactionSyntaxError(s"Invalid value: $value > $maxValue"))
    else if(signature.r > maxR)
      Left(TransactionSyntaxError(s"Invalid signatureRandom: ${signature.r} > $maxR"))
    else if(signature.s > maxS)
      Left(TransactionSyntaxError(s"Invalid signature: ${signature.s} > $maxS"))
    else
      Right(())
  }

  /**
    * Validates if the transaction signature is valid as stated in appendix F in YP
    *
    * @param stx                  Transaction to validate
    * @param fromBeforeHomestead  Whether the block to which this transaction belongs is from
    *                             before the homesteadBlockNumber
    * @return Either the validated transaction or TransactionSignatureError if an error was detected
    */
  private def validateSignature(stx: SignedTransaction, fromBeforeHomestead: Boolean): Either[SignedTransactionError, Unit] = {
    val r = stx.signature.r
    val s = stx.signature.s

    val validR = r > 0 && r < secp256k1n
    val validS = s > 0 && s < (if(fromBeforeHomestead) secp256k1n else secp256k1n / 2)

    if(validR && validS) Right(())
    else Left(TransactionSignatureError)
  }

  /**
    * Validates if the transaction nonce matches current sender account's nonce
    *
    * @param stx Transaction to validate
    * @param senderNonce Nonce of the sender of the transaction
    * @return Either the validated transaction or a TransactionNonceError
    */
<<<<<<< HEAD
  private def validateNonce(stx: SignedTransaction, senderNonce: UInt256): Either[SignedTransactionError, SignedTransaction] = {
    if (senderNonce == UInt256(stx.tx.nonce)) Right(stx)
    else Left(TransactionNonceError(s"Expected nonce ${UInt256(stx.tx.nonce)} but got $senderNonce"))
=======
  private def validateNonce(stx: SignedTransaction, senderNonce: UInt256): Either[SignedTransactionError, Unit] = {
    if (senderNonce == UInt256(stx.tx.nonce)) Right(())
    else Left(TransactionNonceError(UInt256(stx.tx.nonce), senderNonce))
>>>>>>> 276458f6
  }

  /**
    * Validates the gas limit is no smaller than the intrinsic gas used by the transaction.
    *
    * @param stx Transaction to validate
    * @param blockHeaderNumber Number of the block where the stx transaction was included
    * @return Either the validated transaction or a TransactionNotEnoughGasForIntrinsicError
    */
<<<<<<< HEAD
  private def validateGasLimitEnoughForIntrinsicGas(stx: SignedTransaction, blockHeaderNumber: BigInt): Either[SignedTransactionError, SignedTransaction] = {
    import stx.tx
    val config = EvmConfig.forBlock(blockHeaderNumber, blockchainConfig)
    val txIntrinsicGas = config.calcTransactionIntrinsicGas(tx.payload, tx.isContractInit)
    if (stx.tx.gasLimit >= txIntrinsicGas) Right(stx)
    else Left(TransactionNotEnoughGasForIntrinsicError(s"Tx gas limit ${stx.tx.gasLimit} < tx intrinsic gas $txIntrinsicGas"))
=======
  private def validateGasLimitEnoughForIntrinsicGas(stx: SignedTransaction, blockHeaderNumber: BigInt): Either[SignedTransactionError, Unit] = {
    import stx.tx
    val config = EvmConfig.forBlock(blockHeaderNumber, blockchainConfig)
    val txIntrinsicGas = config.calcTransactionIntrinsicGas(tx.payload, tx.isContractInit)
    if (stx.tx.gasLimit >= txIntrinsicGas) Right(())
    else Left(TransactionNotEnoughGasForIntrinsicError(stx.tx.gasLimit, txIntrinsicGas))
>>>>>>> 276458f6
  }

  /**
    * Validates the sender account balance contains at least the cost required in up-front payment.
    *
    * @param stx Transaction to validate
    * @param senderBalance Balance of the sender of the tx
<<<<<<< HEAD
    * @param calculateUpfrontCost Function used to calculate the upfront cost of the transaction tx
    * @return Either the validated transaction or a TransactionSenderCantPayUpfrontCostError
    */
  private def validateAccountHasEnoughGasToPayUpfrontCost(stx: SignedTransaction, senderBalance: UInt256, calculateUpfrontCost: Transaction => UInt256)
  : Either[SignedTransactionError, SignedTransaction] = {
    val upfrontCost = calculateUpfrontCost(stx.tx)
    if (senderBalance >= upfrontCost) Right(stx)
    else Left(TransactionSenderCantPayUpfrontCostError(s"Upfrontcost ($upfrontCost) > sender balance ($senderBalance)"))
=======
    * @param upfrontCost Upfront cost of the transaction tx
    * @return Either the validated transaction or a TransactionSenderCantPayUpfrontCostError
    */
  private def validateAccountHasEnoughGasToPayUpfrontCost(stx: SignedTransaction, senderBalance: UInt256, upfrontCost: UInt256)
  : Either[SignedTransactionError, Unit] = {
    if (senderBalance >= upfrontCost) Right(())
    else Left(TransactionSenderCantPayUpfrontCostError(upfrontCost, senderBalance))
>>>>>>> 276458f6
  }

  /**
    * The sum of the transaction’s gas limit and the gas utilised in this block prior must be no greater than the
    * block’s gasLimit
    *
    * @param stx           Transaction to validate
    * @param accumGasUsed Gas spent within tx container block prior executing stx
    * @param blockGasLimit Block gas limit
    * @return Either the validated transaction or a TransactionGasLimitTooBigError
    */
  private def validateBlockHasEnoughGasLimitForTx(stx: SignedTransaction, accumGasUsed: BigInt, blockGasLimit: BigInt)
<<<<<<< HEAD
  : Either[SignedTransactionError, SignedTransaction] = {
    if (stx.tx.gasLimit + accumGasUsed <= blockGasLimit) Right(stx)
    else Left(TransactionGasLimitTooBigError(s"Tx gas limit (${stx.tx.gasLimit}) + gas accum (${accumGasUsed}) > block gas limit ($blockGasLimit)"))
=======
  : Either[SignedTransactionError, Unit] = {
    if (stx.tx.gasLimit + accumGasUsed <= blockGasLimit) Right(())
    else Left(TransactionGasLimitTooBigError(stx.tx.gasLimit, accumGasUsed, blockGasLimit))
>>>>>>> 276458f6
  }
}

sealed trait SignedTransactionError

object SignedTransactionError {
  case object TransactionSignatureError extends SignedTransactionError
  case class TransactionSyntaxError(reason: String) extends SignedTransactionError
<<<<<<< HEAD
  case class TransactionNonceError(reason: String) extends SignedTransactionError
  case class TransactionNotEnoughGasForIntrinsicError(reason: String) extends SignedTransactionError
  case class TransactionSenderCantPayUpfrontCostError(reason: String) extends SignedTransactionError
  case class TransactionGasLimitTooBigError(reason: String) extends SignedTransactionError
=======
  case class TransactionNonceError(txNonce: UInt256, senderNonce: UInt256) extends SignedTransactionError {
    override def toString: String =
      s"${getClass.getSimpleName}(Expected nonce $txNonce but got $senderNonce)"
  }
  case class TransactionNotEnoughGasForIntrinsicError(txGasLimit: BigInt, txIntrinsicGas: UInt256) extends SignedTransactionError {
    override def toString: String =
      s"${getClass.getSimpleName}(Tx gas limit ($txGasLimit) < tx intrinsic gas ($txIntrinsicGas))"
  }
  case class TransactionSenderCantPayUpfrontCostError(upfrontCost: UInt256, senderBalance: UInt256) extends SignedTransactionError {
    override def toString: String =
      s"${getClass.getSimpleName}(Upfrontcost ($upfrontCost) > sender balance ($senderBalance))"
  }
  case class TransactionGasLimitTooBigError(txGasLimit: BigInt, accumGasUsed: BigInt, blockGasLimit: BigInt) extends SignedTransactionError {
    override def toString: String =
      s"${getClass.getSimpleName}(Tx gas limit ($txGasLimit) + gas accum ($accumGasUsed) > block gas limit ($blockGasLimit))"
  }
>>>>>>> 276458f6
}<|MERGE_RESOLUTION|>--- conflicted
+++ resolved
@@ -9,11 +9,7 @@
 trait SignedTransactionValidator {
 
   def validate(stx: SignedTransaction, senderAccount: Account, blockHeader: BlockHeader,
-<<<<<<< HEAD
-               calculateUpfrontGasCost: Transaction => UInt256, accumGasUsed: BigInt): Either[SignedTransactionError, SignedTransaction]
-=======
                upfrontGasCost: UInt256, accumGasUsed: BigInt): Either[SignedTransactionError, Unit]
->>>>>>> 276458f6
 
 }
 
@@ -27,34 +23,20 @@
     * @param stx                        Transaction to validate
     * @param senderAccount              Account of the sender of the tx
     * @param blockHeader                Container block
-<<<<<<< HEAD
-    * @param calculateUpfrontGasCost    Function used to calculate the upfront gas cost
-=======
     * @param upfrontGasCost    The upfront gas cost of the tx
->>>>>>> 276458f6
     * @param accumGasUsed               Total amount of gas spent prior this transaction within the container block
     * @return Transaction if valid, error otherwise
     */
   def validate(stx: SignedTransaction, senderAccount: Account, blockHeader: BlockHeader,
-<<<<<<< HEAD
-               calculateUpfrontGasCost: Transaction => UInt256, accumGasUsed: BigInt): Either[SignedTransactionError, SignedTransaction] = {
-=======
                upfrontGasCost: UInt256, accumGasUsed: BigInt): Either[SignedTransactionError, Unit] = {
->>>>>>> 276458f6
     for {
       _ <- checkSyntacticValidity(stx)
       _ <- validateSignature(stx, fromBeforeHomestead = blockHeader.number < blockchainConfig.homesteadBlockNumber)
       _ <- validateNonce(stx, senderAccount.nonce)
       _ <- validateGasLimitEnoughForIntrinsicGas(stx, blockHeader.number)
-<<<<<<< HEAD
-      _ <- validateAccountHasEnoughGasToPayUpfrontCost(stx, senderAccount.balance, calculateUpfrontGasCost)
-      _ <- validateBlockHasEnoughGasLimitForTx(stx, accumGasUsed, blockHeader.gasLimit)
-    } yield stx
-=======
       _ <- validateAccountHasEnoughGasToPayUpfrontCost(stx, senderAccount.balance, upfrontGasCost)
       _ <- validateBlockHasEnoughGasLimitForTx(stx, accumGasUsed, blockHeader.gasLimit)
     } yield ()
->>>>>>> 276458f6
   }
 
   /**
@@ -116,15 +98,9 @@
     * @param senderNonce Nonce of the sender of the transaction
     * @return Either the validated transaction or a TransactionNonceError
     */
-<<<<<<< HEAD
-  private def validateNonce(stx: SignedTransaction, senderNonce: UInt256): Either[SignedTransactionError, SignedTransaction] = {
-    if (senderNonce == UInt256(stx.tx.nonce)) Right(stx)
-    else Left(TransactionNonceError(s"Expected nonce ${UInt256(stx.tx.nonce)} but got $senderNonce"))
-=======
   private def validateNonce(stx: SignedTransaction, senderNonce: UInt256): Either[SignedTransactionError, Unit] = {
     if (senderNonce == UInt256(stx.tx.nonce)) Right(())
     else Left(TransactionNonceError(UInt256(stx.tx.nonce), senderNonce))
->>>>>>> 276458f6
   }
 
   /**
@@ -134,21 +110,12 @@
     * @param blockHeaderNumber Number of the block where the stx transaction was included
     * @return Either the validated transaction or a TransactionNotEnoughGasForIntrinsicError
     */
-<<<<<<< HEAD
-  private def validateGasLimitEnoughForIntrinsicGas(stx: SignedTransaction, blockHeaderNumber: BigInt): Either[SignedTransactionError, SignedTransaction] = {
-    import stx.tx
-    val config = EvmConfig.forBlock(blockHeaderNumber, blockchainConfig)
-    val txIntrinsicGas = config.calcTransactionIntrinsicGas(tx.payload, tx.isContractInit)
-    if (stx.tx.gasLimit >= txIntrinsicGas) Right(stx)
-    else Left(TransactionNotEnoughGasForIntrinsicError(s"Tx gas limit ${stx.tx.gasLimit} < tx intrinsic gas $txIntrinsicGas"))
-=======
   private def validateGasLimitEnoughForIntrinsicGas(stx: SignedTransaction, blockHeaderNumber: BigInt): Either[SignedTransactionError, Unit] = {
     import stx.tx
     val config = EvmConfig.forBlock(blockHeaderNumber, blockchainConfig)
     val txIntrinsicGas = config.calcTransactionIntrinsicGas(tx.payload, tx.isContractInit)
     if (stx.tx.gasLimit >= txIntrinsicGas) Right(())
     else Left(TransactionNotEnoughGasForIntrinsicError(stx.tx.gasLimit, txIntrinsicGas))
->>>>>>> 276458f6
   }
 
   /**
@@ -156,16 +123,6 @@
     *
     * @param stx Transaction to validate
     * @param senderBalance Balance of the sender of the tx
-<<<<<<< HEAD
-    * @param calculateUpfrontCost Function used to calculate the upfront cost of the transaction tx
-    * @return Either the validated transaction or a TransactionSenderCantPayUpfrontCostError
-    */
-  private def validateAccountHasEnoughGasToPayUpfrontCost(stx: SignedTransaction, senderBalance: UInt256, calculateUpfrontCost: Transaction => UInt256)
-  : Either[SignedTransactionError, SignedTransaction] = {
-    val upfrontCost = calculateUpfrontCost(stx.tx)
-    if (senderBalance >= upfrontCost) Right(stx)
-    else Left(TransactionSenderCantPayUpfrontCostError(s"Upfrontcost ($upfrontCost) > sender balance ($senderBalance)"))
-=======
     * @param upfrontCost Upfront cost of the transaction tx
     * @return Either the validated transaction or a TransactionSenderCantPayUpfrontCostError
     */
@@ -173,7 +130,6 @@
   : Either[SignedTransactionError, Unit] = {
     if (senderBalance >= upfrontCost) Right(())
     else Left(TransactionSenderCantPayUpfrontCostError(upfrontCost, senderBalance))
->>>>>>> 276458f6
   }
 
   /**
@@ -186,15 +142,9 @@
     * @return Either the validated transaction or a TransactionGasLimitTooBigError
     */
   private def validateBlockHasEnoughGasLimitForTx(stx: SignedTransaction, accumGasUsed: BigInt, blockGasLimit: BigInt)
-<<<<<<< HEAD
-  : Either[SignedTransactionError, SignedTransaction] = {
-    if (stx.tx.gasLimit + accumGasUsed <= blockGasLimit) Right(stx)
-    else Left(TransactionGasLimitTooBigError(s"Tx gas limit (${stx.tx.gasLimit}) + gas accum (${accumGasUsed}) > block gas limit ($blockGasLimit)"))
-=======
   : Either[SignedTransactionError, Unit] = {
     if (stx.tx.gasLimit + accumGasUsed <= blockGasLimit) Right(())
     else Left(TransactionGasLimitTooBigError(stx.tx.gasLimit, accumGasUsed, blockGasLimit))
->>>>>>> 276458f6
   }
 }
 
@@ -203,12 +153,6 @@
 object SignedTransactionError {
   case object TransactionSignatureError extends SignedTransactionError
   case class TransactionSyntaxError(reason: String) extends SignedTransactionError
-<<<<<<< HEAD
-  case class TransactionNonceError(reason: String) extends SignedTransactionError
-  case class TransactionNotEnoughGasForIntrinsicError(reason: String) extends SignedTransactionError
-  case class TransactionSenderCantPayUpfrontCostError(reason: String) extends SignedTransactionError
-  case class TransactionGasLimitTooBigError(reason: String) extends SignedTransactionError
-=======
   case class TransactionNonceError(txNonce: UInt256, senderNonce: UInt256) extends SignedTransactionError {
     override def toString: String =
       s"${getClass.getSimpleName}(Expected nonce $txNonce but got $senderNonce)"
@@ -225,5 +169,4 @@
     override def toString: String =
       s"${getClass.getSimpleName}(Tx gas limit ($txGasLimit) + gas accum ($accumGasUsed) > block gas limit ($blockGasLimit))"
   }
->>>>>>> 276458f6
 }