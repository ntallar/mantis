package io.iohk.ethereum

import scala.concurrent.ExecutionContext.Implicits.global

import akka.actor.ActorSystem
import akka.agent._
import akka.util.ByteString
import io.iohk.ethereum.blockchain.sync.FastSyncController
import io.iohk.ethereum.crypto._
<<<<<<< HEAD
import io.iohk.ethereum.db.components.{SharedLevelDBDataSources, _}
import io.iohk.ethereum.domain.{Blockchain, BlockchainImpl, BlockchainStorages}
import io.iohk.ethereum.network.{PeerManagerActor, ServerActor}
import io.iohk.ethereum.rpc.JsonRpcServer
=======
import io.iohk.ethereum.db.dataSource.EphemDataSource
import io.iohk.ethereum.db.storage._
import io.iohk.ethereum.network.{PeerManagerActor, ServerActor}
>>>>>>> c11fafa1
import io.iohk.ethereum.utils.{BlockchainStatus, Config, NodeStatus, ServerStatus}
import org.spongycastle.util.encoders.Hex

object App {

  import Config.{Network => NetworkConfig}

  val nodeKey = generateKeyPair()

  val storagesInstance =  new SharedLevelDBDataSources with Storages.DefaultStorages
  val blockchain: Blockchain = BlockchainImpl(storagesInstance.storages)

  def main(args: Array[String]): Unit = {
    val actorSystem = ActorSystem("etc-client_system")

    val nodeStatus =
      NodeStatus(
        key = nodeKey,
        serverStatus = ServerStatus.NotListening,
        blockchainStatus = BlockchainStatus(Config.Blockchain.genesisDifficulty, Config.Blockchain.genesisHash, 0))

    val nodeStatusHolder = Agent(nodeStatus)

    val peerManager = actorSystem.actorOf(PeerManagerActor.props(nodeStatusHolder), "peer-manager")
    val server = actorSystem.actorOf(ServerActor.props(nodeStatusHolder, peerManager), "server")

    server ! ServerActor.StartServer(NetworkConfig.Server.listenAddress)

<<<<<<< HEAD
    if(Config.Network.Rpc.enabled) JsonRpcServer.run(actorSystem, blockchain, Config.Network.Rpc)

    val bootstrapNodes = NetworkConfig.Discovery.bootstrapNodes.map(new URI(_))
    bootstrapNodes.foreach { node =>
      peerManager ! PeerManagerActor.ConnectToPeer(node)
      //TODO change to CLI command?
      Thread.sleep(2 * 1000)
      peerManager ! PeerManagerActor.StartFastDownload(node,
        ByteString(Hex.decode("12d7b70f28b819867087c37e4190b727dfbb1f7f34e2687e5ad126a31cf051be")),
        blockchain,
        storagesInstance.storages.mptNodeStorage
      )
    }

    Runtime.getRuntime.addShutdownHook(new Thread() {
      override def run(): Unit = {
        storagesInstance.dataSources.closeAll
      }
    })
=======
    val dataSource = EphemDataSource()
    val fastSyncController = actorSystem.actorOf(FastSyncController.props(
      peerManager,
      nodeStatusHolder,
      new MptNodeStorage(dataSource),
      new BlockHeadersStorage(dataSource),
      new BlockBodiesStorage(dataSource),
      new ReceiptStorage(dataSource),
      new EvmCodeStorage(dataSource)), "fast-sync-controller")

    fastSyncController ! FastSyncController.StartFastSync(ByteString(Hex.decode("81e2dcb132c2af3cb84591466aa904bb054f0b9ba52e369c06a271f6d92190db")))
>>>>>>> c11fafa1
  }

}<|MERGE_RESOLUTION|>--- conflicted
+++ resolved
@@ -1,22 +1,17 @@
 package io.iohk.ethereum
 
+import java.lang.Runtime
+
 import scala.concurrent.ExecutionContext.Implicits.global
-
 import akka.actor.ActorSystem
 import akka.agent._
 import akka.util.ByteString
 import io.iohk.ethereum.blockchain.sync.FastSyncController
 import io.iohk.ethereum.crypto._
-<<<<<<< HEAD
 import io.iohk.ethereum.db.components.{SharedLevelDBDataSources, _}
 import io.iohk.ethereum.domain.{Blockchain, BlockchainImpl, BlockchainStorages}
 import io.iohk.ethereum.network.{PeerManagerActor, ServerActor}
 import io.iohk.ethereum.rpc.JsonRpcServer
-=======
-import io.iohk.ethereum.db.dataSource.EphemDataSource
-import io.iohk.ethereum.db.storage._
-import io.iohk.ethereum.network.{PeerManagerActor, ServerActor}
->>>>>>> c11fafa1
 import io.iohk.ethereum.utils.{BlockchainStatus, Config, NodeStatus, ServerStatus}
 import org.spongycastle.util.encoders.Hex
 
@@ -45,39 +40,23 @@
 
     server ! ServerActor.StartServer(NetworkConfig.Server.listenAddress)
 
-<<<<<<< HEAD
     if(Config.Network.Rpc.enabled) JsonRpcServer.run(actorSystem, blockchain, Config.Network.Rpc)
 
-    val bootstrapNodes = NetworkConfig.Discovery.bootstrapNodes.map(new URI(_))
-    bootstrapNodes.foreach { node =>
-      peerManager ! PeerManagerActor.ConnectToPeer(node)
-      //TODO change to CLI command?
-      Thread.sleep(2 * 1000)
-      peerManager ! PeerManagerActor.StartFastDownload(node,
-        ByteString(Hex.decode("12d7b70f28b819867087c37e4190b727dfbb1f7f34e2687e5ad126a31cf051be")),
+    val fastSyncController = actorSystem.actorOf(
+      FastSyncController.props(
+        peerManager,
+        nodeStatusHolder,
         blockchain,
-        storagesInstance.storages.mptNodeStorage
-      )
-    }
+        storagesInstance.storages.mptNodeStorage),
+      "fast-sync-controller")
+
+    fastSyncController ! FastSyncController.StartFastSync(ByteString(Hex.decode("81e2dcb132c2af3cb84591466aa904bb054f0b9ba52e369c06a271f6d92190db")))
 
     Runtime.getRuntime.addShutdownHook(new Thread() {
       override def run(): Unit = {
         storagesInstance.dataSources.closeAll
       }
     })
-=======
-    val dataSource = EphemDataSource()
-    val fastSyncController = actorSystem.actorOf(FastSyncController.props(
-      peerManager,
-      nodeStatusHolder,
-      new MptNodeStorage(dataSource),
-      new BlockHeadersStorage(dataSource),
-      new BlockBodiesStorage(dataSource),
-      new ReceiptStorage(dataSource),
-      new EvmCodeStorage(dataSource)), "fast-sync-controller")
-
-    fastSyncController ! FastSyncController.StartFastSync(ByteString(Hex.decode("81e2dcb132c2af3cb84591466aa904bb054f0b9ba52e369c06a271f6d92190db")))
->>>>>>> c11fafa1
   }
 
 }