package io.iohk.ethereum.jsonrpc

import akka.util.ByteString
import io.iohk.ethereum.crypto
<<<<<<< HEAD
import org.spongycastle.util.encoders.Hex
=======
import io.iohk.ethereum.utils.Config
>>>>>>> 2689ef65

import scala.concurrent.Future

object Web3Service {
  case class Sha3Request(data: ByteString)
  case class Sha3Response(data: ByteString)

  case class ClientVersionRequest()
  case class ClientVersionResponse(value: String)

  case class HashRateSubmitRequest(hashRate: ByteString, id: ByteString)
  case class HashRateSubmitResponse(success: Boolean)

  case class GetWorkRequest()
  case class GetWorkResponse(powHeaderHash: ByteString, dagSeed: ByteString, target: ByteString)
}

class Web3Service {
  import Web3Service._

  def sha3(req: Sha3Request): Future[Sha3Response] = {
    Future.successful(Sha3Response(crypto.kec256(req.data)))
  }

  def clientVersion(req: ClientVersionRequest): Future[ClientVersionResponse] = {
    Future.successful(ClientVersionResponse(Config.clientVersion))
  }

  def submitHashRate(req: HashRateSubmitRequest): Future[HashRateSubmitResponse] = {
    //todo add logic
    Future.successful(HashRateSubmitResponse(true))
  }

  def getWork(req: GetWorkRequest): Future[GetWorkResponse] = {
    //todo add logic
    Future.successful(GetWorkResponse(
      ByteString(Hex.decode("de09f39b6f4f611b60e0ea7aceab7ca334bd35da94ed971f561bb75f6cab4ccf")),
      ByteString(Hex.decode("e586ce62651f6de0be923da595f6773a2d1bd9b41ca0ad927456061ed15c0a14")),
      ByteString(Hex.decode("00000000000a2b84b57eb59d5f3c8c8c87b4fd803357e2c582f01912a4c72e38"))
    ))
  }
}<|MERGE_RESOLUTION|>--- conflicted
+++ resolved
@@ -2,11 +2,8 @@
 
 import akka.util.ByteString
 import io.iohk.ethereum.crypto
-<<<<<<< HEAD
 import org.spongycastle.util.encoders.Hex
-=======
 import io.iohk.ethereum.utils.Config
->>>>>>> 2689ef65
 
 import scala.concurrent.Future
 
@@ -17,11 +14,14 @@
   case class ClientVersionRequest()
   case class ClientVersionResponse(value: String)
 
-  case class HashRateSubmitRequest(hashRate: ByteString, id: ByteString)
-  case class HashRateSubmitResponse(success: Boolean)
+  case class SubmitHashRateRequest(hashRate: ByteString, id: ByteString)
+  case class SubmitHashRateResponse(success: Boolean)
 
   case class GetWorkRequest()
   case class GetWorkResponse(powHeaderHash: ByteString, dagSeed: ByteString, target: ByteString)
+
+  case class SubmitWorkRequest(nonce: ByteString, powHeaderHash: ByteString, mixHash: ByteString)
+  case class SubmitWorkResponse(success:Boolean)
 }
 
 class Web3Service {
@@ -35,9 +35,9 @@
     Future.successful(ClientVersionResponse(Config.clientVersion))
   }
 
-  def submitHashRate(req: HashRateSubmitRequest): Future[HashRateSubmitResponse] = {
+  def submitHashRate(req: SubmitHashRateRequest): Future[SubmitHashRateResponse] = {
     //todo add logic
-    Future.successful(HashRateSubmitResponse(true))
+    Future.successful(SubmitHashRateResponse(true))
   }
 
   def getWork(req: GetWorkRequest): Future[GetWorkResponse] = {
@@ -48,4 +48,9 @@
       ByteString(Hex.decode("00000000000a2b84b57eb59d5f3c8c8c87b4fd803357e2c582f01912a4c72e38"))
     ))
   }
+
+  def submitWork(req: SubmitWorkRequest): Future[SubmitWorkResponse] = {
+    //todo add logic
+    Future.successful(SubmitWorkResponse(true))
+  }
 }