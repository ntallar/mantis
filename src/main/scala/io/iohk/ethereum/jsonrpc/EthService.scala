--- conflicted
+++ resolved
@@ -9,6 +9,7 @@
 import io.iohk.ethereum.blockchain.sync.SyncController.MinedBlock
 import io.iohk.ethereum.crypto._
 import io.iohk.ethereum.mining.BlockGenerator
+import io.iohk.ethereum.utils.Logger
 import org.spongycastle.util.encoders.Hex
 
 import scala.concurrent.Future
@@ -50,7 +51,7 @@
 
 }
 
-class EthService(blockchain: Blockchain, blockGenerator: BlockGenerator, appStateStorage: AppStateStorage, syncingController: ActorRef) {
+class EthService(blockchain: Blockchain, blockGenerator: BlockGenerator, appStateStorage: AppStateStorage, syncingController: ActorRef) extends Logger {
 
   import EthService._
 
@@ -143,13 +144,12 @@
 
   def getWork(req: GetWorkRequest): ServiceResponse[GetWorkResponse] = {
     import io.iohk.ethereum.mining.pow.PowCache._
-<<<<<<< HEAD
 
     val blockNumber = appStateStorage.getBestBlockNumber() + 1
     //todo delete stub
     val fakeAddress = 42
     val privateKey = BigInt(1, Hex.decode("f3202185c84325302d43887e90a2e23e7bc058d0450bb58ef2f7585765d7d48b"))
-    val keyPair = getKeyPair(privateKey)
+    val keyPair = keyPairFromPrvKey(privateKey)
     val txGasLimit = 21000
     val txTransfer = 9000
     val transaction = Transaction(
@@ -168,37 +168,25 @@
 
     block match {
       case Right(b) =>
-        Future.successful(GetWorkResponse(
+        Future.successful(Right(GetWorkResponse(
           powHeaderHash = ByteString(kec256(BlockHeader.getEncodedWithoutNonce(b.header))),
           dagSeed = seedForBlock(b.header.number),
           target = ByteString((BigInt(2).pow(256) / b.header.difficulty).toByteArray)
-        ))
+        )))
       case Left(err) =>
-        Future.failed(new RuntimeException(s"unable to prepare block because of $err"))
+        log.error(s"unable to prepare block because of $err")
+        Future.successful(Left(JsonRpcErrors.InternalError))
     }
   }
 
-  def submitWork(req: SubmitWorkRequest): Future[SubmitWorkResponse] = {
+  def submitWork(req: SubmitWorkRequest): ServiceResponse[SubmitWorkResponse] = {
     blockGenerator.getPrepared(req.powHeaderHash) match {
       case Some(block) if appStateStorage.getBestBlockNumber() <= block.header.number =>
         syncingController ! MinedBlock(block.copy(header = block.header.copy(nonce = req.nonce, mixHash = req.mixHash)))
-        Future.successful(SubmitWorkResponse(true))
+        Future.successful(Right(SubmitWorkResponse(true)))
       case _ =>
-        Future.successful(SubmitWorkResponse(false))
+        Future.successful(Right(SubmitWorkResponse(false)))
     }
-=======
-    val block = blockGenerator.generateBlockForMining()
-    Future.successful(Right(GetWorkResponse(
-      powHeaderHash = ByteString(kec256(BlockHeader.getEncodedWithoutNonce(block.header))),
-      dagSeed = seedForBlock(block.header.number),
-      target = ByteString((BigInt(2).pow(256) / block.header.difficulty).toByteArray)
-    )))
-  }
-
-  def submitWork(req: SubmitWorkRequest): ServiceResponse[SubmitWorkResponse] = {
-    //todo add logic for including mined block into blockchain
-    Future.successful(Right(SubmitWorkResponse(true)))
->>>>>>> 13082f71
   }
 
  def syncing(req: SyncingRequest): ServiceResponse[SyncingResponse] = {
