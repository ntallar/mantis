package io.iohk.ethereum.jsonrpc

import io.iohk.ethereum.jsonrpc.EthService._
import io.iohk.ethereum.jsonrpc.JsonRpcController.{JsonDecoder, JsonEncoder}
import io.iohk.ethereum.jsonrpc.NetService._
import io.iohk.ethereum.jsonrpc.Web3Service._
import org.json4s.JsonAST.{JArray, JValue}
import org.json4s.JsonDSL._

import scala.concurrent.Future
import scala.concurrent.ExecutionContext.Implicits.global

object JsonRpcController {
  trait JsonDecoder[T] {
    def decodeJson(params: Option[JArray]): Either[JsonRpcError, T]
  }

  trait JsonEncoder[T] {
    def encodeJson(t: T): JValue
  }
}

class JsonRpcController(web3Service: Web3Service, netService: NetService, ethService: EthService) {

  import JsonMethodsImplicits._
  import JsonRpcErrors._

  def handleRequest(request: JsonRpcRequest): Future[JsonRpcResponse] = {
    request.method match {
      case "web3_sha3" => handle[Sha3Request, Sha3Response](web3Service.sha3, request)
      case "web3_clientVersion" => handle[ClientVersionRequest, ClientVersionResponse](web3Service.clientVersion, request)
      case "net_version" => handle[VersionRequest, VersionResponse](netService.version, request)
      case "net_listening" => handle[ListeningRequest, ListeningResponse](netService.listening, request)
      case "net_peerCount" => handle[PeerCountRequest, PeerCountResponse](netService.peerCount, request)
      case "eth_protocolVersion" => handle[ProtocolVersionRequest, ProtocolVersionResponse](ethService.protocolVersion, request)
<<<<<<< HEAD

      case "eth_submitHashrate" => handle[SubmitHashRateRequest, SubmitHashRateResponse](ethService.submitHashRate, request)
      case "eth_getWork" => handle[GetWorkRequest, GetWorkResponse](ethService.getWork, request)
      case "eth_submitWork" => handle[SubmitWorkRequest, SubmitWorkResponse](ethService.submitWork, request)

=======
      case "eth_getBlockTransactionCountByHash" =>
        handle[TxCountByBlockHashRequest, TxCountByBlockHashResponse](ethService.getBlockTransactionCountByHash, request)
      case "eth_getBlockByHash" =>
        handle[BlockByBlockHashRequest, BlockByBlockHashResponse](ethService.getByBlockHash, request)
      case "eth_getUncleByBlockHashAndIndex" =>
        handle[UncleByBlockHashAndIndexRequest, UncleByBlockHashAndIndexResponse](ethService.getUncleByBlockHashAndIndex, request)
>>>>>>> b5f3d8f0
      case _ => Future.successful(errorResponse(request, MethodNotFound))
    }
  }

  private def handle[Req, Res](fn: Req => Future[Res], rpcReq: JsonRpcRequest)
                              (implicit dec: JsonDecoder[Req], enc: JsonEncoder[Res]): Future[JsonRpcResponse] = {
    dec.decodeJson(rpcReq.params) match {
      case Right(req) =>
        fn(req)
          .map(successResponse(rpcReq, _))
          .recover { case ex => errorResponse(rpcReq, InternalError) }
      case Left(error) =>
        Future.successful(errorResponse(rpcReq, error))
    }
  }

  private def successResponse[T](req: JsonRpcRequest, result: T)(implicit enc: JsonEncoder[T]): JsonRpcResponse =
    JsonRpcResponse(req.jsonrpc, Some(enc.encodeJson(result)), None, req.id.getOrElse(0))

  private def errorResponse[T](req: JsonRpcRequest, error: JsonRpcError): JsonRpcResponse =
    JsonRpcResponse(req.jsonrpc, None, Some(error), req.id.getOrElse(0))

}<|MERGE_RESOLUTION|>--- conflicted
+++ resolved
@@ -33,20 +33,17 @@
       case "net_listening" => handle[ListeningRequest, ListeningResponse](netService.listening, request)
       case "net_peerCount" => handle[PeerCountRequest, PeerCountResponse](netService.peerCount, request)
       case "eth_protocolVersion" => handle[ProtocolVersionRequest, ProtocolVersionResponse](ethService.protocolVersion, request)
-<<<<<<< HEAD
 
       case "eth_submitHashrate" => handle[SubmitHashRateRequest, SubmitHashRateResponse](ethService.submitHashRate, request)
       case "eth_getWork" => handle[GetWorkRequest, GetWorkResponse](ethService.getWork, request)
       case "eth_submitWork" => handle[SubmitWorkRequest, SubmitWorkResponse](ethService.submitWork, request)
 
-=======
       case "eth_getBlockTransactionCountByHash" =>
         handle[TxCountByBlockHashRequest, TxCountByBlockHashResponse](ethService.getBlockTransactionCountByHash, request)
       case "eth_getBlockByHash" =>
         handle[BlockByBlockHashRequest, BlockByBlockHashResponse](ethService.getByBlockHash, request)
       case "eth_getUncleByBlockHashAndIndex" =>
         handle[UncleByBlockHashAndIndexRequest, UncleByBlockHashAndIndexResponse](ethService.getUncleByBlockHashAndIndex, request)
->>>>>>> b5f3d8f0
       case _ => Future.successful(errorResponse(request, MethodNotFound))
     }
   }
