--- conflicted
+++ resolved
@@ -99,13 +99,10 @@
       handle[UncleByBlockHashAndIndexRequest, UncleByBlockHashAndIndexResponse](ethService.getUncleByBlockHashAndIndex, req)
     case req @ JsonRpcRequest(_, "eth_accounts", _, _) =>
       handle[ListAccountsRequest, ListAccountsResponse](personalService.listAccounts, req)
-<<<<<<< HEAD
+    case req @ JsonRpcRequest(_, "eth_sendRawTransaction", _, _) =>
+      handle[SendRawTransactionRequest, SendRawTransactionResponse](ethService.sendRawTransaction, req)   
     case req @ JsonRpcRequest(_, "eth_call", _, _) =>
       handle[CallRequest, CallResponse](ethService.call, req)
-=======
-    case req @ JsonRpcRequest(_, "eth_sendRawTransaction", _, _) =>
-      handle[SendRawTransactionRequest, SendRawTransactionResponse](ethService.sendRawTransaction, req)
->>>>>>> f36a6535
   }
 
   private def handlePersonalRequest: PartialFunction[JsonRpcRequest, Future[JsonRpcResponse]] = {
