package io.iohk.ethereum.jsonrpc

import akka.util.ByteString
import io.iohk.ethereum.jsonrpc.EthService._
import io.iohk.ethereum.jsonrpc.FilterManager.{BlockFilterLogs, LogFilterLogs, PendingTransactionFilterLogs}
import io.iohk.ethereum.jsonrpc.JsonRpcController.{JsonDecoder, JsonEncoder}
import io.iohk.ethereum.jsonrpc.JsonRpcErrors.InvalidParams
import io.iohk.ethereum.jsonrpc.PersonalService.{SendTransactionRequest, SendTransactionResponse, SignRequest}
import org.json4s.{Extraction, JsonAST}
import org.json4s.JsonAST.{JArray, JBool, JString, JValue, _}
import org.json4s.JsonDSL._

// scalastyle:off number.of.methods
object EthJsonMethodsImplicits extends JsonMethodsImplicits {

  implicit val eth_protocolVersion = new JsonDecoder[ProtocolVersionRequest] with JsonEncoder[ProtocolVersionResponse] {
    def decodeJson(params: Option[JArray]): Either[JsonRpcError, ProtocolVersionRequest] = Right(ProtocolVersionRequest())

    def encodeJson(t: ProtocolVersionResponse): JValue = t.value
  }

  implicit val eth_blockNumber = new JsonDecoder[BestBlockNumberRequest] with JsonEncoder[BestBlockNumberResponse] {
    override def decodeJson(params: Option[JArray]): Either[JsonRpcError, BestBlockNumberRequest] = Right(BestBlockNumberRequest())

    override def encodeJson(t: BestBlockNumberResponse): JValue = Extraction.decompose(t.bestBlockNumber)
  }

  implicit val eth_submitHashrate = new JsonDecoder[SubmitHashRateRequest] with JsonEncoder[SubmitHashRateResponse] {
    override def decodeJson(params: Option[JsonAST.JArray]): Either[JsonRpcError, SubmitHashRateRequest] = params match {
      case Some(JArray(hashRate :: JString(id) :: Nil)) =>
        val result: Either[JsonRpcError, SubmitHashRateRequest] = for {
          rate <- extractQuantity(hashRate)
          miner <- extractHash(id)
        } yield SubmitHashRateRequest(rate, miner)
        result
      case _ =>
        Left(InvalidParams())
    }

    override def encodeJson(t: SubmitHashRateResponse): JValue = JBool(t.success)
  }

  implicit val eth_gasPrice = new JsonDecoder[GetGasPriceRequest] with JsonEncoder[GetGasPriceResponse] {
    override def decodeJson(params: Option[JArray]): Either[JsonRpcError, GetGasPriceRequest] = params match {
      case None | Some(JArray(Nil)) => Right(GetGasPriceRequest())
      case Some(_) => Left(InvalidParams())
    }

    override def encodeJson(t: GetGasPriceResponse): JValue =  encodeAsHex(t.price)
  }

  implicit val eth_mining = new JsonDecoder[GetMiningRequest] with JsonEncoder[GetMiningResponse] {
    override def decodeJson(params: Option[JArray]): Either[JsonRpcError, GetMiningRequest] = params match {
      case None | Some(JArray(Nil)) => Right(GetMiningRequest())
      case Some(_) => Left(InvalidParams())
    }

    override def encodeJson(t: GetMiningResponse): JValue = JBool(t.isMining)
  }

  implicit val eth_hashrate = new JsonDecoder[GetHashRateRequest] with JsonEncoder[GetHashRateResponse] {
    override def decodeJson(params: Option[JArray]): Either[JsonRpcError, GetHashRateRequest] = params match {
      case None | Some(JArray(Nil)) => Right(GetHashRateRequest())
      case Some(_) => Left(InvalidParams())
    }

    override def encodeJson(t: GetHashRateResponse): JsonAST.JValue = encodeAsHex(t.hashRate)
  }

  implicit val eth_coinbase = new JsonDecoder[GetCoinbaseRequest] with JsonEncoder[GetCoinbaseResponse] {
    override def decodeJson(params: Option[JArray]): Either[JsonRpcError, GetCoinbaseRequest] = params match {
      case None | Some(JArray(Nil)) => Right(GetCoinbaseRequest())
      case Some(_) => Left(InvalidParams())
    }

    override def encodeJson(t: GetCoinbaseResponse): JsonAST.JValue ={
      encodeAsHex(t.address.bytes)
    }
  }

  implicit val eth_getWork = new JsonDecoder[GetWorkRequest] with JsonEncoder[GetWorkResponse] {
    override def decodeJson(params: Option[JArray]): Either[JsonRpcError, GetWorkRequest] = params match {
      case None | Some(JArray(Nil)) => Right(GetWorkRequest())
      case Some(_) => Left(InvalidParams())
    }

    override def encodeJson(t: GetWorkResponse): JsonAST.JValue = {
      val powHeaderHash = encodeAsHex(t.powHeaderHash)
      val dagSeed = encodeAsHex(t.dagSeed)
      val target = encodeAsHex(t.target)
      JArray(List(powHeaderHash, dagSeed, target))
    }
  }

  implicit val eth_submitWork = new JsonDecoder[SubmitWorkRequest] with JsonEncoder[SubmitWorkResponse] {
    override def decodeJson(params: Option[JsonAST.JArray]): Either[JsonRpcError, SubmitWorkRequest] = params match {
      case Some(JArray(JString(nonce) :: JString(powHeaderHash) :: JString(mixHash) :: Nil)) =>
        for {
          n <- extractBytes(nonce)
          p <- extractBytes(powHeaderHash)
          m <- extractBytes(mixHash)
        } yield SubmitWorkRequest(n, p, m)
      case _ =>
        Left(InvalidParams())
    }

    override def encodeJson(t: SubmitWorkResponse): JValue = JBool(t.success)
  }

  implicit val eth_getBlockTransactionCountByHash = new JsonDecoder[TxCountByBlockHashRequest] with JsonEncoder[TxCountByBlockHashResponse] {
    override def decodeJson(params: Option[JArray]): Either[JsonRpcError, TxCountByBlockHashRequest] =
      params match {
        case Some(JArray(JString(input) :: Nil)) =>
          extractHash(input).map(TxCountByBlockHashRequest)
        case _ => Left(InvalidParams())
      }

    override def encodeJson(t: TxCountByBlockHashResponse): JValue =
      Extraction.decompose(t.txsQuantity.map(BigInt(_)))
  }

  implicit val eth_getBlockByHash = new JsonDecoder[BlockByBlockHashRequest] with JsonEncoder[BlockByBlockHashResponse] {
    override def decodeJson(params: Option[JArray]): Either[JsonRpcError, BlockByBlockHashRequest] = {
      params match {
        case Some(JArray(JString(blockHash) :: JBool(fullTxs) :: Nil)) =>
          extractHash(blockHash).map(BlockByBlockHashRequest(_, fullTxs))
        case _ => Left(InvalidParams())
      }
    }

    override def encodeJson(t: BlockByBlockHashResponse): JValue =
      Extraction.decompose(t.blockResponse)
  }

  implicit val eth_getBlockByNumber = new JsonDecoder[BlockByNumberRequest] with JsonEncoder[BlockByNumberResponse] {
    override def decodeJson(params: Option[JArray]): Either[JsonRpcError, BlockByNumberRequest] = {
      params match {
        case Some(JArray(blockStr :: JBool(fullTxs) :: Nil)) =>
          extractBlockParam(blockStr).map(BlockByNumberRequest(_, fullTxs))
        case _ => Left(InvalidParams())
      }
    }

    override def encodeJson(t: BlockByNumberResponse): JValue =
      Extraction.decompose(t.blockResponse)
  }

  implicit val eth_getTransactionByHash =
    new JsonDecoder[GetTransactionByHashRequest] with JsonEncoder[GetTransactionByHashResponse] {
      override def decodeJson(params: Option[JArray]): Either[JsonRpcError, GetTransactionByHashRequest] = params match {
        case Some(JArray(JString(txHash) :: Nil)) =>
          for {
            parsedTxHash <- extractHash(txHash)
          } yield GetTransactionByHashRequest(parsedTxHash)
        case _ => Left(InvalidParams())
      }

      override def encodeJson(t: GetTransactionByHashResponse): JValue =
        Extraction.decompose(t.txResponse)
    }

  implicit val eth_getTransactionByBlockHashAndIndex =
    new JsonDecoder[GetTransactionByBlockHashAndIndexRequest] with JsonEncoder[GetTransactionByBlockHashAndIndexResponse] {
      override def decodeJson(params: Option[JArray]): Either[JsonRpcError, GetTransactionByBlockHashAndIndexRequest] = params match {
        case Some(JArray(JString(blockHash) :: transactionIndex :: Nil)) =>
          for {
            parsedBlockHash <- extractHash(blockHash)
            parsedTransactionIndex <- extractQuantity(transactionIndex)
          } yield GetTransactionByBlockHashAndIndexRequest(parsedBlockHash, parsedTransactionIndex)
        case _ => Left(InvalidParams())
      }

      override def encodeJson(t: GetTransactionByBlockHashAndIndexResponse): JValue =
        t.transactionResponse.map(Extraction.decompose).getOrElse(JNull)
    }

  implicit val eth_getTransactionByBlockNumberAndIndex  =
    new JsonDecoder[GetTransactionByBlockNumberAndIndexRequest] with JsonEncoder[GetTransactionByBlockNumberAndIndexResponse] {
      override def decodeJson(params: Option[JArray]): Either[JsonRpcError, GetTransactionByBlockNumberAndIndexRequest] = params match {
        case Some(JArray(blockParam :: transactionIndex :: Nil)) =>
          for {
            blockParam <- extractBlockParam(blockParam)
            parsedTransactionIndex <- extractQuantity(transactionIndex)
          } yield GetTransactionByBlockNumberAndIndexRequest(blockParam, parsedTransactionIndex)
        case _ => Left(InvalidParams())
      }

      override def encodeJson(t: GetTransactionByBlockNumberAndIndexResponse): JValue =
        t.transactionResponse.map(Extraction.decompose).getOrElse(JNull)
    }

  implicit val eth_getUncleByBlockHashAndIndex = new JsonDecoder[UncleByBlockHashAndIndexRequest] with JsonEncoder[UncleByBlockHashAndIndexResponse] {
    override def decodeJson(params: Option[JArray]): Either[JsonRpcError, UncleByBlockHashAndIndexRequest] =
      params match {
        case Some(JArray(JString(blockHash) :: uncleIndex :: Nil)) =>
          for {
            hash <- extractHash(blockHash)
            uncleBlockIndex <- extractQuantity(uncleIndex)
          } yield UncleByBlockHashAndIndexRequest(hash, uncleBlockIndex)
        case _ => Left(InvalidParams())
      }

    override def encodeJson(t: UncleByBlockHashAndIndexResponse): JValue = {
      val uncleBlockResponse = Extraction.decompose(t.uncleBlockResponse)
      uncleBlockResponse.removeField{
        case JField("transactions", _) => true
        case _ => false
      }
    }
  }

  implicit val eth_getUncleByBlockNumberAndIndex = new JsonDecoder[UncleByBlockNumberAndIndexRequest] with JsonEncoder[UncleByBlockNumberAndIndexResponse] {
    override def decodeJson(params: Option[JArray]): Either[JsonRpcError, UncleByBlockNumberAndIndexRequest] =
      params match {
        case Some(JArray(blockStr :: uncleIndex :: Nil)) =>
          for {
            block <- extractBlockParam(blockStr)
            uncleBlockIndex <- extractQuantity(uncleIndex)
          } yield UncleByBlockNumberAndIndexRequest(block, uncleBlockIndex)
        case _ => Left(InvalidParams())
      }

    override def encodeJson(t: UncleByBlockNumberAndIndexResponse): JValue = {
      val uncleBlockResponse = Extraction.decompose(t.uncleBlockResponse)
      uncleBlockResponse.removeField{
        case JField("transactions", _) => true
        case _ => false
      }
    }
  }

  implicit val eth_syncing = new JsonDecoder[SyncingRequest] with JsonEncoder[SyncingResponse] {
    def decodeJson(params: Option[JArray]): Either[JsonRpcError, SyncingRequest] = Right(SyncingRequest())

    def encodeJson(t: SyncingResponse): JValue = Extraction.decompose(t)
  }

  implicit val eth_sendRawTransaction = new JsonDecoder[SendRawTransactionRequest] with JsonEncoder[SendRawTransactionResponse] {
    def decodeJson(params: Option[JArray]): Either[JsonRpcError, SendRawTransactionRequest] =
      params match {
        case Some(JArray(JString(dataStr) :: Nil)) =>
          for {
            data <- extractBytes(dataStr)
          } yield SendRawTransactionRequest(data)
        case _ => Left(InvalidParams())
      }

    def encodeJson(t: SendRawTransactionResponse): JValue = encodeAsHex(t.transactionHash)
  }

  implicit val eth_sendTransaction = new Codec[SendTransactionRequest, SendTransactionResponse] {
    def decodeJson(params: Option[JArray]): Either[JsonRpcError, SendTransactionRequest] =
      params match {
        case Some(JArray(JObject(tx) :: _)) =>
          extractTx(tx.toMap).map(SendTransactionRequest)
        case _ =>
          Left(InvalidParams())
      }

    def encodeJson(t: SendTransactionResponse): JValue =
      encodeAsHex(t.txHash)
  }

  implicit val eth_call = new JsonDecoder[CallRequest] with JsonEncoder[CallResponse] {
    def decodeJson(params: Option[JArray]): Either[JsonRpcError, CallRequest] =
      params match {
        case Some(JArray((txObj: JObject) :: (blockValue: JValue) :: Nil)) =>
          for {
            blockParam <- extractBlockParam(blockValue)
            tx <- extractCall(txObj)
          } yield CallRequest(tx, blockParam)
        case _ => Left(InvalidParams())
      }

    def encodeJson(t: CallResponse): JValue = encodeAsHex(t.returnData)
<<<<<<< HEAD

    def extractCall(obj: JObject): Either[JsonRpcError, CallTx] = {
      def optionalQuantity(input: JValue): Either[JsonRpcError, Option[BigInt]] =
        input match {
          case JNothing => Right(None)
          case o => extractQuantity(o).map(Some(_))
        }

      for {
        from <- toEitherOpt((obj \ "from").extractOpt[String].map(extractBytes))
        to <- toEitherOpt((obj \ "to").extractOpt[String].map(extractBytes))
        gas <- optionalQuantity(obj \ "gas")
        gasPrice <- optionalQuantity(obj \ "gasPrice")
        value <- optionalQuantity(obj \ "value")
        data <- toEitherOpt((obj \ "data").extractOpt[String].map(extractBytes))
      } yield CallTx(
        from = from,
        to = to,
        gas = gas,
        gasPrice = gasPrice.getOrElse(0),
        value = value.getOrElse(0),
        data = data.getOrElse(ByteString("")))
    }
=======
>>>>>>> 6dee612f
  }

  implicit val eth_estimateGas = new JsonDecoder[CallRequest] with JsonEncoder[EstimateGasResponse] {
    override def encodeJson(t: EstimateGasResponse): JValue = encodeAsHex(t.gas)

    override def decodeJson(params: Option[JArray]): Either[JsonRpcError, CallRequest] =
      withoutBlockParam.applyOrElse(params, eth_call.decodeJson)

    def withoutBlockParam: PartialFunction[Option[JArray], Either[JsonRpcError, CallRequest]] = {
      case Some(JArray((txObj: JObject) :: Nil)) =>
        extractCall(txObj).map(CallRequest(_, BlockParam.Latest))
    }

  }

  implicit val eth_getCode = new JsonDecoder[GetCodeRequest] with JsonEncoder[GetCodeResponse] {
    def decodeJson(params: Option[JArray]): Either[JsonRpcError, GetCodeRequest] =
      params match {
        case Some(JArray((address: JString) :: (blockValue: JValue) :: Nil)) =>
          for {
            addr <- extractAddress(address)
            block <- extractBlockParam(blockValue)
          } yield GetCodeRequest(addr, block)
        case _ => Left(InvalidParams())
      }

    def encodeJson(t: GetCodeResponse): JValue = encodeAsHex(t.result)
  }

  implicit val eth_getUncleCountByBlockNumber = new JsonDecoder[GetUncleCountByBlockNumberRequest] with JsonEncoder[GetUncleCountByBlockNumberResponse] {
    def decodeJson(params: Option[JArray]): Either[JsonRpcError, GetUncleCountByBlockNumberRequest] =
      params match {
        case Some(JArray((blockValue: JValue) :: Nil)) =>
          for {
            block <- extractBlockParam(blockValue)
          } yield GetUncleCountByBlockNumberRequest(block)
        case _ => Left(InvalidParams())
      }

    def encodeJson(t: GetUncleCountByBlockNumberResponse): JValue = encodeAsHex(t.result)
  }

  implicit val eth_getUncleCountByBlockHash = new JsonDecoder[GetUncleCountByBlockHashRequest] with JsonEncoder[GetUncleCountByBlockHashResponse] {
    def decodeJson(params: Option[JArray]): Either[JsonRpcError, GetUncleCountByBlockHashRequest] =
      params match {
        case Some(JArray(JString(hash) :: Nil)) =>
          for {
            blockHash <- extractHash(hash)
          } yield GetUncleCountByBlockHashRequest(blockHash)
        case _ => Left(InvalidParams())
      }

    def encodeJson(t: GetUncleCountByBlockHashResponse): JValue = encodeAsHex(t.result)
  }

  implicit val eth_getBlockTransactionCountByNumber = new JsonDecoder[GetBlockTransactionCountByNumberRequest] with
    JsonEncoder[GetBlockTransactionCountByNumberResponse] {
    def decodeJson(params: Option[JArray]): Either[JsonRpcError, GetBlockTransactionCountByNumberRequest] =
      params match {
        case Some(JArray((blockValue: JValue) :: Nil)) =>
          for {
            block <- extractBlockParam(blockValue)
          } yield GetBlockTransactionCountByNumberRequest(block)
        case _ => Left(InvalidParams())
      }

    def encodeJson(t: GetBlockTransactionCountByNumberResponse): JValue = encodeAsHex(t.result)
  }

  implicit val eth_getBalance = new JsonDecoder[GetBalanceRequest] with JsonEncoder[GetBalanceResponse] {
    def decodeJson(params: Option[JArray]): Either[JsonRpcError, GetBalanceRequest] =
      params match {
        case Some(JArray((addressStr: JString) :: (blockValue: JValue) :: Nil)) =>
          for {
            address <- extractAddress(addressStr)
            block <- extractBlockParam(blockValue)
          } yield GetBalanceRequest(address, block)
        case _ => Left(InvalidParams())
      }

    def encodeJson(t: GetBalanceResponse): JValue = encodeAsHex(t.value)
  }

  implicit val eth_getStorageAt = new JsonDecoder[GetStorageAtRequest] with JsonEncoder[GetStorageAtResponse] {
    def decodeJson(params: Option[JArray]): Either[JsonRpcError, GetStorageAtRequest] =
      params match {
        case Some(JArray((addressStr: JString) :: (positionStr: JString) :: (blockValue: JValue) :: Nil)) =>
          for {
            address <- extractAddress(addressStr)
            position <- extractQuantity(positionStr)
            block <- extractBlockParam(blockValue)
          } yield GetStorageAtRequest(address, position, block)
        case _ => Left(InvalidParams())
      }

    def encodeJson(t: GetStorageAtResponse): JValue = encodeAsHex(t.value)
  }

  implicit val eth_getTransactionCount = new JsonDecoder[GetTransactionCountRequest] with JsonEncoder[GetTransactionCountResponse] {
    def decodeJson(params: Option[JArray]): Either[JsonRpcError, GetTransactionCountRequest] =
      params match {
        case Some(JArray((addressStr: JString) :: (blockValue: JValue) :: Nil)) =>
          for {
            address <- extractAddress(addressStr)
            block <- extractBlockParam(blockValue)
          } yield GetTransactionCountRequest(address, block)
        case _ => Left(InvalidParams())
      }

    def encodeJson(t: GetTransactionCountResponse): JValue = encodeAsHex(t.value)
  }

  implicit val newFilterResponseEnc = new JsonEncoder[NewFilterResponse] {
    def encodeJson(t: NewFilterResponse): JValue = encodeAsHex(t.filterId)
  }

  implicit val eth_newFilter = new JsonDecoder[NewFilterRequest] {
    def decodeJson(params: Option[JArray]): Either[JsonRpcError, NewFilterRequest] =
      params match {
        case Some(JArray((filterObj: JObject) :: Nil)) =>
          for {
            filter <- extractFilter(filterObj)
          } yield NewFilterRequest(filter)
        case _ => Left(InvalidParams())
      }
  }

  implicit val eth_newBlockFilter = new JsonDecoder[NewBlockFilterRequest] {
    override def decodeJson(params: Option[JArray]): Either[JsonRpcError, NewBlockFilterRequest] =
      Right(NewBlockFilterRequest())
  }

  implicit val eth_newPendingTransactionFilter = new JsonDecoder[NewPendingTransactionFilterRequest] {
    override def decodeJson(params: Option[JArray]): Either[JsonRpcError, NewPendingTransactionFilterRequest] =
      Right(NewPendingTransactionFilterRequest())
  }

  implicit val eth_uninstallFilter = new JsonDecoder[UninstallFilterRequest] with JsonEncoder[UninstallFilterResponse] {
    def decodeJson(params: Option[JArray]): Either[JsonRpcError, UninstallFilterRequest] =
      params match {
        case Some(JArray((rawFilterId: JValue) :: Nil)) =>
          for {
            filterId <- extractQuantity(rawFilterId)
          } yield UninstallFilterRequest(filterId)
        case _ => Left(InvalidParams())
      }
    override def encodeJson(t: UninstallFilterResponse): JValue = JBool(t.success)
  }

  implicit val eth_getFilterChanges = new JsonDecoder[GetFilterChangesRequest] with JsonEncoder[GetFilterChangesResponse] {
    def decodeJson(params: Option[JArray]): Either[JsonRpcError, GetFilterChangesRequest] =
      params match {
        case Some(JArray((rawFilterId: JValue) :: Nil)) =>
          for {
            filterId <- extractQuantity(rawFilterId)
          } yield GetFilterChangesRequest(filterId)
        case _ => Left(InvalidParams())
      }
    override def encodeJson(t: GetFilterChangesResponse): JValue =
      t.filterChanges match {
        case FilterManager.LogFilterChanges(logs) => JArray(logs.map(Extraction.decompose).toList)
        case FilterManager.BlockFilterChanges(blockHashes) =>  JArray(blockHashes.map(encodeAsHex).toList)
        case FilterManager.PendingTransactionFilterChanges(txHashes) => JArray(txHashes.map(encodeAsHex).toList)
      }
  }

  implicit val eth_getFilterLogs = new JsonDecoder[GetFilterLogsRequest] with JsonEncoder[GetFilterLogsResponse] {
    import FilterManager._

    def decodeJson(params: Option[JArray]): Either[JsonRpcError, GetFilterLogsRequest] =
      params match {
        case Some(JArray((rawFilterId: JValue) :: Nil)) =>
          for {
            filterId <- extractQuantity(rawFilterId)
          } yield GetFilterLogsRequest(filterId)
        case _ => Left(InvalidParams())
      }

    override def encodeJson(t: GetFilterLogsResponse): JValue =
      t.filterLogs match {
        case LogFilterLogs(logs) => JArray(logs.map(Extraction.decompose).toList)
        case BlockFilterLogs(blockHashes) =>  JArray(blockHashes.map(encodeAsHex).toList)
        case PendingTransactionFilterLogs(txHashes) => JArray(txHashes.map(encodeAsHex).toList)
      }
  }

  implicit val eth_getLogs = new JsonDecoder[GetLogsRequest] with JsonEncoder[GetLogsResponse] {
    def decodeJson(params: Option[JArray]): Either[JsonRpcError, GetLogsRequest] =
      params match {
        case Some(JArray((filterObj: JObject) :: Nil)) =>
          for {
            filter <- extractFilter(filterObj)
          } yield GetLogsRequest(filter)
        case _ => Left(InvalidParams())
      }

    override def encodeJson(t: GetLogsResponse): JValue =
      JArray(t.filterLogs.logs.map(Extraction.decompose).toList)
  }

  private def extractFilter(obj: JObject): Either[JsonRpcError, Filter] = {
    def allSuccess[T](eithers: Seq[Either[JsonRpcError, T]]): Either[JsonRpcError, Seq[T]] = {
      if (eithers.forall(_.isRight)) Right(eithers.map(_.right.get))
      else Left(InvalidParams(msg = eithers.collect { case Left(err) => err.message }.mkString("\n")))
    }

    def parseTopic(jstr: JString): Either[JsonRpcError, ByteString] = {
      extractBytes(jstr).left.map(_ => InvalidParams(msg = s"Unable to parse topics, expected byte data but got ${jstr.values}"))
    }

    def parseNestedTopics(jarr: JArray): Either[JsonRpcError, Seq[ByteString]] = {
      allSuccess(jarr.arr.map {
        case jstr: JString => parseTopic(jstr)
        case other => Left(InvalidParams(msg = s"Unable to parse topics, expected byte data but got: $other"))
      })
    }

    val topicsEither: Either[JsonRpcError, Seq[Seq[ByteString]]] =
      allSuccess((obj \ "topics").extractOpt[JArray].map(_.arr).getOrElse(Nil).map {
        case JNull => Right(Nil)
        case jstr: JString => parseTopic(jstr).map(Seq(_))
        case jarr: JArray => parseNestedTopics(jarr)
        case other => Left(InvalidParams(msg = s"Unable to parse topics, expected byte data or array but got: $other"))
      })

    for {
      fromBlock <- toEitherOpt((obj \ "fromBlock").extractOpt[JValue].map(extractBlockParam))
      toBlock <- toEitherOpt((obj \ "toBlock").extractOpt[JValue].map(extractBlockParam))
      address <- toEitherOpt((obj \ "address").extractOpt[String].map(extractAddress))
      topics <- topicsEither
    } yield Filter(
      fromBlock = fromBlock,
      toBlock = toBlock,
      address = address,
      topics = topics)
  }

  implicit val eth_sign = new JsonDecoder[SignRequest] {
    override def decodeJson(params: Option[JArray]): Either[JsonRpcError, SignRequest] =
      params match {
        case Some(JArray(JString(addr) :: JString(message) :: _)) =>
          for {
            message <- extractBytes(message)
            address <- extractAddress(addr)
          } yield SignRequest(message, address, None)
        case _ =>
          Left(InvalidParams())
      }
  }
<<<<<<< HEAD
=======

  def extractCall(obj: JObject): Either[JsonRpcError, CallTx] = {
    def toEitherOpt[A, B](opt: Option[Either[A, B]]): Either[A, Option[B]] =
      opt.map(_.right.map(Some.apply)).getOrElse(Right(None))

    def optionalQuantity(input: JValue): Either[JsonRpcError, Option[BigInt]] =
      input match {
        case JNothing => Right(None)
        case o => extractQuantity(o).map(Some(_))
      }

    for {
      from <- toEitherOpt((obj \ "from").extractOpt[String].map(extractBytes))
      to <- toEitherOpt((obj \ "to").extractOpt[String].map(extractBytes))
      gas <- optionalQuantity(obj \ "gas")
      gasPrice <- optionalQuantity(obj \ "gasPrice")
      value <- optionalQuantity(obj \ "value")
      data <- toEitherOpt((obj \ "data").extractOpt[String].map(extractBytes))
    } yield CallTx(
      from = from,
      to = to,
      gas = gas,
      gasPrice = gasPrice.getOrElse(0),
      value = value.getOrElse(0),
      data = data.getOrElse(ByteString("")))
  }

>>>>>>> 6dee612f
}<|MERGE_RESOLUTION|>--- conflicted
+++ resolved
@@ -273,32 +273,6 @@
       }
 
     def encodeJson(t: CallResponse): JValue = encodeAsHex(t.returnData)
-<<<<<<< HEAD
-
-    def extractCall(obj: JObject): Either[JsonRpcError, CallTx] = {
-      def optionalQuantity(input: JValue): Either[JsonRpcError, Option[BigInt]] =
-        input match {
-          case JNothing => Right(None)
-          case o => extractQuantity(o).map(Some(_))
-        }
-
-      for {
-        from <- toEitherOpt((obj \ "from").extractOpt[String].map(extractBytes))
-        to <- toEitherOpt((obj \ "to").extractOpt[String].map(extractBytes))
-        gas <- optionalQuantity(obj \ "gas")
-        gasPrice <- optionalQuantity(obj \ "gasPrice")
-        value <- optionalQuantity(obj \ "value")
-        data <- toEitherOpt((obj \ "data").extractOpt[String].map(extractBytes))
-      } yield CallTx(
-        from = from,
-        to = to,
-        gas = gas,
-        gasPrice = gasPrice.getOrElse(0),
-        value = value.getOrElse(0),
-        data = data.getOrElse(ByteString("")))
-    }
-=======
->>>>>>> 6dee612f
   }
 
   implicit val eth_estimateGas = new JsonDecoder[CallRequest] with JsonEncoder[EstimateGasResponse] {
@@ -548,8 +522,6 @@
           Left(InvalidParams())
       }
   }
-<<<<<<< HEAD
-=======
 
   def extractCall(obj: JObject): Either[JsonRpcError, CallTx] = {
     def toEitherOpt[A, B](opt: Option[Either[A, B]]): Either[A, Option[B]] =
@@ -577,5 +549,4 @@
       data = data.getOrElse(ByteString("")))
   }
 
->>>>>>> 6dee612f
 }