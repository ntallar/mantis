--- conflicted
+++ resolved
@@ -33,7 +33,6 @@
     override def encodeJson(t: ClientVersionResponse): JValue = t.value
   }
 
-<<<<<<< HEAD
   implicit val net_version = new JsonDecoder[VersionRequest] with JsonEncoder[VersionResponse] {
     override def decodeJson(params: Option[JArray]): Either[JsonRpcError, VersionRequest] = Right(VersionRequest())
     override def encodeJson(t: VersionResponse): JValue = t.value
@@ -47,12 +46,12 @@
   implicit val net_peerCount = new JsonDecoder[PeerCountRequest] with JsonEncoder[PeerCountResponse] {
     override def decodeJson(params: Option[JArray]): Either[JsonRpcError, PeerCountRequest] = Right(PeerCountRequest())
     override def encodeJson(t: PeerCountResponse): JValue = encodeAsHex(t.value)
-=======
+  }
+
   implicit val eth_protocolVersion = new JsonDecoder[ProtocolVersionRequest] with JsonEncoder[ProtocolVersionResponse] {
     def decodeJson(params: Option[JArray]): Either[JsonRpcError, ProtocolVersionRequest] = Right(ProtocolVersionRequest())
 
     def encodeJson(t: ProtocolVersionResponse): JValue = t.value
->>>>>>> 5b8ab02a
   }
 
   private def encodeAsHex(input: ByteString): JString =
