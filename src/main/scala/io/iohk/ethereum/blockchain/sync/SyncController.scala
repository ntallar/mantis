package io.iohk.ethereum.blockchain.sync

import akka.actor.{Actor, ActorLogging, ActorRef, PoisonPill, Props, Scheduler}
import io.iohk.ethereum.db.storage.{AppStateStorage, FastSyncStateStorage}
import io.iohk.ethereum.domain.{Blockchain, BlockchainStorages}
import io.iohk.ethereum.ledger.Ledger
import io.iohk.ethereum.utils.Config.SyncConfig
import io.iohk.ethereum.validators.Validators

class SyncController(
<<<<<<< HEAD
    appStateStorage: AppStateStorage,
    blockchain: Blockchain,
    blockchainStorages: BlockchainStorages,
    fastSyncStateStorage: FastSyncStateStorage,
    ledger: Ledger,
    validators: Validators,
    peerEventBus: ActorRef,
    pendingTransactionsManager: ActorRef,
    ommersPool: ActorRef,
    etcPeerManager: ActorRef,
    syncConfig: SyncConfig,
    externalSchedulerOpt: Option[Scheduler] = None)
=======
    val appStateStorage: AppStateStorage,
    val blockchain: Blockchain,
    val fastSyncStateStorage: FastSyncStateStorage,
    val ledger: Ledger,
    val validators: Validators,
    val syncConfig: SyncConfig,
    val peerEventBus: ActorRef,
    val pendingTransactionsManager: ActorRef,
    val ommersPool: ActorRef,
    val etcPeerManager: ActorRef,
    val externalSchedulerOpt: Option[Scheduler] = None)
>>>>>>> 175cf128
  extends Actor
    with ActorLogging {

<<<<<<< HEAD
=======
  import BlacklistSupport._
>>>>>>> 175cf128
  import SyncController._
  import syncConfig._

  def scheduler: Scheduler = externalSchedulerOpt getOrElse context.system.scheduler

  override def receive: Receive = idle

  def idle: Receive = {
    case Start => start()
  }

  def runningFastSync(fastSync: ActorRef): Receive = {
    case FastSync.Done =>
      fastSync ! PoisonPill
      startRegularSync()

    case other => fastSync.forward(other)
  }

  def runningRegularSync(regularSync: ActorRef): Receive = {
    case other => regularSync.forward(other)
  }

  def start(): Unit = {
    import syncConfig.doFastSync

    appStateStorage.putSyncStartingBlock(appStateStorage.getBestBlockNumber())
    (appStateStorage.isFastSyncDone(), doFastSync) match {
      case (false, true) =>
        startFastSync()
      case (true, true) =>
        log.warning(s"do-fast-sync is set to $doFastSync but fast sync cannot start because it has already been completed")
        startRegularSync()
      case (true, false) =>
        startRegularSync()
      case (false, false) =>
        //Check whether fast sync was started before
        if (fastSyncStateStorage.getSyncState().isDefined) {
          log.warning(s"do-fast-sync is set to $doFastSync but regular sync cannot start because fast sync hasn't completed")
          startFastSync()
        } else
          startRegularSync()
    }
  }

  def startFastSync(): Unit = {
    val fastSync = context.actorOf(FastSync.props(fastSyncStateStorage, appStateStorage, blockchain, blockchainStorages, validators,
      peerEventBus, etcPeerManager, syncConfig, scheduler), "fast-sync")
    fastSync ! FastSync.Start
    context become runningFastSync(fastSync)
  }

  def startRegularSync(): Unit = {
    val regularSync = context.actorOf(RegularSync.props(appStateStorage, blockchain, blockchainStorages, validators, etcPeerManager,
      peerEventBus, ommersPool, pendingTransactionsManager, ledger, syncConfig, scheduler), "regular-sync")
    regularSync ! RegularSync.Start
    context become runningRegularSync(regularSync)
  }
}

object SyncController {
  // scalastyle:off parameter.number
  def props(appStateStorage: AppStateStorage,
            blockchain: Blockchain,
            syncStateStorage: FastSyncStateStorage,
            ledger: Ledger,
            validators: Validators,
            syncConfig: SyncConfig,
            peerEventBus: ActorRef,
            pendingTransactionsManager: ActorRef,
            ommersPool: ActorRef,
            etcPeerManager: ActorRef):
  Props = Props(new SyncController(appStateStorage, blockchain, syncStateStorage, ledger, validators,
    syncConfig, peerEventBus, pendingTransactionsManager, ommersPool, etcPeerManager))

  case object Start
}<|MERGE_RESOLUTION|>--- conflicted
+++ resolved
@@ -2,16 +2,14 @@
 
 import akka.actor.{Actor, ActorLogging, ActorRef, PoisonPill, Props, Scheduler}
 import io.iohk.ethereum.db.storage.{AppStateStorage, FastSyncStateStorage}
-import io.iohk.ethereum.domain.{Blockchain, BlockchainStorages}
+import io.iohk.ethereum.domain.Blockchain
 import io.iohk.ethereum.ledger.Ledger
 import io.iohk.ethereum.utils.Config.SyncConfig
 import io.iohk.ethereum.validators.Validators
 
 class SyncController(
-<<<<<<< HEAD
     appStateStorage: AppStateStorage,
     blockchain: Blockchain,
-    blockchainStorages: BlockchainStorages,
     fastSyncStateStorage: FastSyncStateStorage,
     ledger: Ledger,
     validators: Validators,
@@ -21,28 +19,10 @@
     etcPeerManager: ActorRef,
     syncConfig: SyncConfig,
     externalSchedulerOpt: Option[Scheduler] = None)
-=======
-    val appStateStorage: AppStateStorage,
-    val blockchain: Blockchain,
-    val fastSyncStateStorage: FastSyncStateStorage,
-    val ledger: Ledger,
-    val validators: Validators,
-    val syncConfig: SyncConfig,
-    val peerEventBus: ActorRef,
-    val pendingTransactionsManager: ActorRef,
-    val ommersPool: ActorRef,
-    val etcPeerManager: ActorRef,
-    val externalSchedulerOpt: Option[Scheduler] = None)
->>>>>>> 175cf128
   extends Actor
     with ActorLogging {
 
-<<<<<<< HEAD
-=======
-  import BlacklistSupport._
->>>>>>> 175cf128
   import SyncController._
-  import syncConfig._
 
   def scheduler: Scheduler = externalSchedulerOpt getOrElse context.system.scheduler
 
@@ -87,14 +67,14 @@
   }
 
   def startFastSync(): Unit = {
-    val fastSync = context.actorOf(FastSync.props(fastSyncStateStorage, appStateStorage, blockchain, blockchainStorages, validators,
+    val fastSync = context.actorOf(FastSync.props(fastSyncStateStorage, appStateStorage, blockchain, validators,
       peerEventBus, etcPeerManager, syncConfig, scheduler), "fast-sync")
     fastSync ! FastSync.Start
     context become runningFastSync(fastSync)
   }
 
   def startRegularSync(): Unit = {
-    val regularSync = context.actorOf(RegularSync.props(appStateStorage, blockchain, blockchainStorages, validators, etcPeerManager,
+    val regularSync = context.actorOf(RegularSync.props(appStateStorage, blockchain, validators, etcPeerManager,
       peerEventBus, ommersPool, pendingTransactionsManager, ledger, syncConfig, scheduler), "regular-sync")
     regularSync ! RegularSync.Start
     context become runningRegularSync(regularSync)
@@ -108,13 +88,13 @@
             syncStateStorage: FastSyncStateStorage,
             ledger: Ledger,
             validators: Validators,
-            syncConfig: SyncConfig,
             peerEventBus: ActorRef,
             pendingTransactionsManager: ActorRef,
             ommersPool: ActorRef,
-            etcPeerManager: ActorRef):
+            etcPeerManager: ActorRef,
+            syncConfig: SyncConfig):
   Props = Props(new SyncController(appStateStorage, blockchain, syncStateStorage, ledger, validators,
-    syncConfig, peerEventBus, pendingTransactionsManager, ommersPool, etcPeerManager))
+    peerEventBus, pendingTransactionsManager, ommersPool, etcPeerManager, syncConfig))
 
   case object Start
 }