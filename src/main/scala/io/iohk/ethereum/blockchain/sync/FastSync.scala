package io.iohk.ethereum.blockchain.sync

import java.time.Instant

import akka.actor._
import akka.util.ByteString
<<<<<<< HEAD
import io.iohk.ethereum.blockchain.sync.SyncBlocksValidator.BlockBodyValidationResult
import io.iohk.ethereum.blockchain.sync.FastSyncReceiptsValidator.ReceiptsValidationResult
import io.iohk.ethereum.blockchain.sync.PeerRequestHandler.ResponseReceived
import io.iohk.ethereum.crypto.kec256
import io.iohk.ethereum.db.storage.{AppStateStorage, FastSyncStateStorage}
import io.iohk.ethereum.domain._
import io.iohk.ethereum.mpt.NodesKeyValueStorage
import io.iohk.ethereum.network.p2p.messages.PV62._
import io.iohk.ethereum.network.p2p.messages.PV63._
import io.iohk.ethereum.network.Peer
import io.iohk.ethereum.utils.Config.Sync._
import io.iohk.ethereum.utils.Config.SyncConfig
import io.iohk.ethereum.validators.Validators
import org.spongycastle.util.encoders.Hex
=======
import io.iohk.ethereum.db.storage.NodeStorage.{NodeEncoded, NodeHash}
import io.iohk.ethereum.domain.{Block, BlockHeader}
import io.iohk.ethereum.network.EtcPeerManagerActor.PeerInfo
import io.iohk.ethereum.network.PeerEventBusActor.PeerEvent.MessageFromPeer
import io.iohk.ethereum.network.PeerEventBusActor.SubscriptionClassifier.MessageClassifier
import io.iohk.ethereum.network.PeerEventBusActor.{PeerSelector, Subscribe, Unsubscribe}
import io.iohk.ethereum.network.p2p.messages.PV62.{BlockBody, BlockHeaders, GetBlockHeaders}
import io.iohk.ethereum.network.{EtcPeerManagerActor, Peer}
import io.iohk.ethereum.validators.BlockValidator
>>>>>>> 175cf128

import scala.concurrent.ExecutionContext.Implicits.global
import scala.concurrent.duration.FiniteDuration
import scala.concurrent.duration._

class FastSync(
    val fastSyncStateStorage: FastSyncStateStorage,
    val appStateStorage: AppStateStorage,
    val blockchain: Blockchain,
    val blockchainStorages: BlockchainStorages,
    val validators: Validators,
    val peerEventBus: ActorRef,
    val etcPeerManager: ActorRef,
    val syncConfig: SyncConfig,
    implicit val scheduler: Scheduler)
  extends Actor with ActorLogging
    with PeerListSupport with BlacklistSupport
    with FastSyncReceiptsValidator with SyncBlocksValidator {

  import FastSync._
<<<<<<< HEAD
=======
  import SyncController._
  import syncConfig._
>>>>>>> 175cf128

  val syncController: ActorRef = context.parent

  override def receive: Receive = idle

  def handleCommonMessages: Receive = handlePeerListMessages orElse handleBlacklistMessages

  def idle: Receive = handleCommonMessages orElse {
    case Start => start()
  }

  def start(): Unit = {
    log.info("Trying to start block synchronization (fast mode)")
    fastSyncStateStorage.getSyncState() match {
      case Some(syncState) => startWithState(syncState)
      case None => startFromScratch()
    }
  }

  def startWithState(syncState: SyncState): Unit = {
    log.info(s"Starting block synchronization (fast mode), target block ${syncState.targetBlock.number}")
    val syncingHandler = new SyncingHandler(syncState)
    context become syncingHandler.receive
    syncingHandler.processSyncing()
  }

  def startFromScratch(): Unit = {
    val targetBlockSelector = context.actorOf(FastSyncTargetBlockSelector.props(etcPeerManager, peerEventBus, syncConfig, scheduler), "target-block-selector")
    targetBlockSelector ! FastSyncTargetBlockSelector.ChooseTargetBlock
    context become waitingForTargetBlock(targetBlockSelector)
  }

  def waitingForTargetBlock(targetBlockChoose: ActorRef): Receive = handleCommonMessages orElse {
    case FastSyncTargetBlockSelector.Result(targetBlockHeader) =>
      if (targetBlockHeader.number < 1) {
        log.info("Unable to start block synchronization in fast mode: target block is less than 1")
        appStateStorage.fastSyncDone()
        context become idle
        syncController ! Done
      } else {
        val initialSyncState = SyncState(targetBlockHeader, mptNodesQueue = Seq(StateMptNodeHash(targetBlockHeader.stateRoot)))
        startWithState(initialSyncState)
      }
  }

  private class SyncingHandler(initialSyncState: SyncState) {

    private val BlockHeadersHandlerName = "block-headers-request-handler"

    private var syncState = initialSyncState

    private var assignedHandlers: Map[ActorRef, Peer] = Map.empty
    private var peerRequestsTime: Map[Peer, Instant] = Map.empty

    private var requestedMptNodes: Map[ActorRef, Seq[HashType]] = Map.empty
    private var requestedNonMptNodes: Map[ActorRef, Seq[HashType]] = Map.empty
    private var requestedBlockBodies: Map[ActorRef, Seq[ByteString]] = Map.empty
    private var requestedReceipts: Map[ActorRef, Seq[ByteString]] = Map.empty

    private val syncStateStorageActor = context.actorOf(Props[FastSyncStateStorageActor], "state-storage")
    syncStateStorageActor ! fastSyncStateStorage

    private var blockChainOnlyPeers: Seq[Peer] = Nil

    //Delay before starting to persist snapshot. It should be 0, as the presence of it marks that fast sync was started
    private val persistStateSnapshotDelay: FiniteDuration = 0.seconds
    private val syncStatePersistCancellable = scheduler.schedule(persistStateSnapshotDelay, persistStateSnapshotInterval, self, PersistSyncState)
    private val printStatusCancellable = scheduler.schedule(printStatusInterval, printStatusInterval, self, PrintStatus)
    private val heartBeat = scheduler.schedule(syncRetryInterval, syncRetryInterval * 2, self, ProcessSyncing)

    def receive: Receive = handleCommonMessages orElse {
      case ProcessSyncing => processSyncing()
      case PrintStatus => printStatus()
      case PersistSyncState => persistSyncState()

      case ResponseReceived(peer, BlockHeaders(blockHeaders), timeTaken) =>
        log.info("Received {} block headers in {} ms", blockHeaders.size, timeTaken)
        removeRequestHandler(sender())
        handleBlockHeaders(peer, blockHeaders)

      case ResponseReceived(peer, BlockBodies(blockBodies), timeTaken) =>
        log.info("Received {} block bodies in {} ms", blockBodies.size, timeTaken)
        val requestedBodies = requestedBlockBodies.getOrElse(sender(), Nil)
        requestedBlockBodies -= sender()
        removeRequestHandler(sender())
        handleBlockBodies(peer, requestedBodies, blockBodies)

      case ResponseReceived(peer, Receipts(receipts), timeTaken) =>
        log.info("Received {} receipts in {} ms", receipts.size, timeTaken)
        val requestedHashes = requestedReceipts.getOrElse(sender(), Nil)
        requestedReceipts -= sender()
        removeRequestHandler(sender())
        handleReceipts(peer, requestedHashes, receipts)

      case ResponseReceived(peer, nodeData: NodeData, timeTaken) =>
        log.info("Received {} state nodes in {} ms", nodeData.values.size, timeTaken)
        val requestedHashes = requestedMptNodes.getOrElse(sender(), Nil) ++ requestedNonMptNodes.getOrElse(sender(), Nil)
        requestedMptNodes -= sender()
        requestedNonMptNodes -= sender()
        removeRequestHandler(sender())
        handleNodeData(peer, requestedHashes, nodeData)

      case PeerRequestHandler.RequestFailed(peer, reason) =>
        handleRequestFailure(peer, sender(), reason)

      case Terminated(ref) if assignedHandlers.contains(ref) =>
        handleRequestFailure(assignedHandlers(ref), ref, "Unexpected error")
    }

    private def removeRequestHandler(handler: ActorRef): Unit = {
      context unwatch handler
      val peer = assignedHandlers(handler)
      assignedHandlers -= handler
    }

    private def handleBlockHeaders(peer: Peer, headers: Seq[BlockHeader]) = {
      if (checkHeadersChain(headers)) insertHeaders(headers)
      else blacklist(peer.id, blacklistDuration, "error in block headers response")

      processSyncing()
    }

    private def handleBlockBodies(peer: Peer, requestedHashes: Seq[ByteString], blockBodies: Seq[BlockBody]) = {
      if (blockBodies.isEmpty) {
        val reason = s"got empty block bodies response for known hashes: ${requestedHashes.map(h => Hex.toHexString(h.toArray[Byte]))}"
        blacklist(peer.id, blacklistDuration, reason)
        syncState = syncState.enqueueBlockBodies(requestedBlockBodies.getOrElse(sender(), Nil))
      } else {
        validateBlocks(requestedHashes, blockBodies) match {
          case BlockBodyValidationResult.Valid =>
            insertBlocks(requestedHashes, blockBodies)
          case BlockBodyValidationResult.Invalid =>
            blacklist(peer.id, blacklistDuration, s"responded with block bodies not matching block headers, blacklisting for $blacklistDuration")
            syncState = syncState.enqueueBlockBodies(requestedHashes)
          case BlockBodyValidationResult.DbError =>
            redownloadBlockchain()
        }
      }

      processSyncing()
    }

    private def handleReceipts(peer: Peer, requestedHashes: Seq[ByteString], receipts: Seq[Seq[Receipt]]) = {
      validateReceipts(requestedHashes, receipts) match {
        case ReceiptsValidationResult.Valid(blockHashesWithReceipts) =>
          blockHashesWithReceipts.foreach { case (hash, receiptsForBlock) =>
            blockchain.save(hash, receiptsForBlock)
          }

          val receivedHashes = blockHashesWithReceipts.unzip._1
          updateBestBlockIfNeeded(receivedHashes)

          if (receipts.isEmpty) {
            val reason = s"got empty receipts for known hashes: ${requestedHashes.map(h => Hex.toHexString(h.toArray[Byte]))}"
            blacklist(peer.id, blacklistDuration, reason)
          }

          val remainingReceipts = requestedHashes.drop(receipts.size)
          if (remainingReceipts.nonEmpty) {
            syncState = syncState.enqueueReceipts(remainingReceipts)
          }

        case ReceiptsValidationResult.Invalid(error) =>
          val reason =
            s"got invalid receipts for known hashes: ${requestedHashes.map(h => Hex.toHexString(h.toArray[Byte]))}" +
              s" due to: $error"
          blacklist(peer.id, blacklistDuration, reason)
          syncState = syncState.enqueueReceipts(requestedHashes)

        case ReceiptsValidationResult.DbError =>
          redownloadBlockchain()
      }

      processSyncing()
    }

    private def handleNodeData(peer: Peer, requestedHashes: Seq[HashType], nodeData: NodeData) = {
      val nodesKvStorage = blockchainStorages.nodesKeyValueStorageFor(Some(initialSyncState.targetBlock.number))

      if (nodeData.values.isEmpty) {
        log.debug(s"got empty mpt node response for known hashes switching to blockchain only: ${requestedHashes.map(h => Hex.toHexString(h.v.toArray[Byte]))}")
        markPeerBlockchainOnly(peer)
      }

      val receivedHashes = nodeData.values.map(v => ByteString(kec256(v.toArray[Byte])))
      val remainingHashes = requestedHashes.filterNot(h => receivedHashes.contains(h.v))
      if (remainingHashes.nonEmpty) {
        syncState = syncState.enqueueNodes(remainingHashes)
      }

      val hashesToRequest = (nodeData.values.indices zip receivedHashes) flatMap { case (idx, valueHash) =>
        requestedHashes.find(_.v == valueHash) map {
          case _: StateMptNodeHash =>
            handleMptNode(nodesKvStorage, nodeData.getMptNode(idx))

          case _: ContractStorageMptNodeHash =>
            handleContractMptNode(nodesKvStorage, nodeData.getMptNode(idx))

          case EvmCodeHash(hash) =>
            val evmCode = nodeData.values(idx)
            blockchain.save(hash, evmCode)
            Nil

          case StorageRootHash(_) =>
            val rootNode = nodeData.getMptNode(idx)
            handleContractMptNode(nodesKvStorage, rootNode)
        }
      }

      syncState = syncState
        .enqueueNodes(hashesToRequest.flatten)
        .copy(downloadedNodesCount = syncState.downloadedNodesCount + nodeData.values.size)

      processSyncing()
    }

    private def handleMptNode(nodesKvStorage: NodesKeyValueStorage, mptNode: MptNode): Seq[HashType] = mptNode match {
      case n: MptLeaf =>
        val evm = n.getAccount.codeHash
        val storage = n.getAccount.storageRoot
        nodesKvStorage.put(n.hash, n.toBytes)

        val evmRequests =
          if (evm != Account.EmptyCodeHash) Seq(EvmCodeHash(evm))
          else Nil

        val storageRequests =
          if (storage != Account.EmptyStorageRootHash) Seq(StorageRootHash(storage))
          else Nil

        evmRequests ++ storageRequests

      case n: MptBranch =>
        val hashes = n.children.collect { case Left(MptHash(childHash)) => childHash }.filter(_.nonEmpty)
        nodesKvStorage.put(n.hash, n.toBytes)
        hashes.map(StateMptNodeHash)

      case n: MptExtension =>
        nodesKvStorage.put(n.hash, n.toBytes)
        n.child.fold(
          mptHash => Seq(StateMptNodeHash(mptHash.hash)),
          _ => Nil)
    }

    private def handleContractMptNode(nodesKvStorage: NodesKeyValueStorage, mptNode: MptNode): Seq[HashType] = {
      mptNode match {
        case n: MptLeaf =>
          nodesKvStorage.put(n.hash, n.toBytes)
          Nil

        case n: MptBranch =>
          val hashes = n.children.collect { case Left(MptHash(childHash)) => childHash }.filter(_.nonEmpty)
          nodesKvStorage.put(n.hash, n.toBytes)
          hashes.map(ContractStorageMptNodeHash)

        case n: MptExtension =>
          nodesKvStorage.put(n.hash, n.toBytes)
          n.child.fold(
            mptHash => Seq(ContractStorageMptNodeHash(mptHash.hash)),
            _ => Nil)
      }
    }

    private def handleRequestFailure(peer: Peer, handler: ActorRef, reason: String) = {
      removeRequestHandler(handler)

      syncState = syncState
        .enqueueNodes(requestedMptNodes.getOrElse(handler, Nil))
        .enqueueNodes(requestedNonMptNodes.getOrElse(handler, Nil))
        .enqueueBlockBodies(requestedBlockBodies.getOrElse(handler, Nil))
        .enqueueReceipts(requestedReceipts.getOrElse(handler, Nil))

      requestedMptNodes = requestedMptNodes - handler
      requestedNonMptNodes = requestedNonMptNodes - handler
      requestedBlockBodies = requestedBlockBodies - handler
      requestedReceipts = requestedReceipts - handler

      if (handshakedPeers.contains(peer)) {
        blacklist(peer.id, blacklistDuration, reason)
      }
    }

    /**
      * Restarts download from a few blocks behind the current best block header, as an unexpected DB error happened
      */
    private def redownloadBlockchain(): Unit = {
      syncState = syncState.copy(
        blockBodiesQueue = Seq.empty,
          receiptsQueue = Seq.empty,
          //todo adjust the formula to minimize redownloaded block headers
          bestBlockHeaderNumber = (syncState.bestBlockHeaderNumber - 2 * blockHeadersPerRequest).max(0)
      )
      log.debug("missing block header for known hash")
    }

    private def persistSyncState(): Unit = {
      syncStateStorageActor ! syncState.copy(
        mptNodesQueue = requestedMptNodes.values.flatten.toSeq.distinct ++ syncState.mptNodesQueue,
        nonMptNodesQueue = requestedNonMptNodes.values.flatten.toSeq.distinct ++ syncState.nonMptNodesQueue,
        blockBodiesQueue = requestedBlockBodies.values.flatten.toSeq.distinct ++ syncState.blockBodiesQueue,
        receiptsQueue = requestedReceipts.values.flatten.toSeq.distinct ++ syncState.receiptsQueue)
    }

    private def markPeerBlockchainOnly(peer: Peer): Unit = {
      if (!blockChainOnlyPeers.contains(peer)) {
        blockChainOnlyPeers = (peer +: blockChainOnlyPeers).take(blockChainOnlyPeersPoolSize)
      }
    }

    private def printStatus() = {
      val formatPeer: (Peer) => String = peer => s"${peer.remoteAddress.getAddress.getHostAddress}:${peer.remoteAddress.getPort}"
      log.info(
        s"""|Block: ${appStateStorage.getBestBlockNumber()}/${initialSyncState.targetBlock.number}.
            |Peers waiting_for_response/connected: ${assignedHandlers.size}/${handshakedPeers.size} (${blacklistedPeers.size} blacklisted).
            |State: ${syncState.downloadedNodesCount}/${syncState.totalNodesCount} nodes.
            |""".stripMargin.replace("\n", " "))
      log.debug(
        s"""|Connection status: connected(${assignedHandlers.values.map(formatPeer).toSeq.sorted.mkString(", ")})/
            |handshaked(${handshakedPeers.keys.map(formatPeer).toSeq.sorted.mkString(", ")})
            | blacklisted(${blacklistedPeers.map { case (id, _) => id.value }.mkString(", ")})
            |""".stripMargin.replace("\n", " ")
      )
    }

    private def insertBlocks(requestedHashes: Seq[ByteString], blockBodies: Seq[BlockBody]): Unit = {
      (requestedHashes zip blockBodies).foreach { case (hash, body) =>
        blockchain.save(hash, body)
      }

      val receivedHashes = requestedHashes.take(blockBodies.size)
      updateBestBlockIfNeeded(receivedHashes)
      val remainingBlockBodies = requestedHashes.drop(blockBodies.size)
      if (remainingBlockBodies.nonEmpty) {
        syncState = syncState.enqueueBlockBodies(remainingBlockBodies)
      }
    }

    private def insertHeaders(headers: Seq[BlockHeader]): Unit = {
      val blockHeadersObtained = headers.takeWhile { header =>
        val parentTd: Option[BigInt] = blockchain.getTotalDifficultyByHash(header.parentHash)
        parentTd foreach { parentTotalDifficulty =>
          blockchain.save(header)
          blockchain.save(header.hash, parentTotalDifficulty + header.difficulty)
        }
        parentTd.isDefined
      }

      blockHeadersObtained.lastOption.foreach { lastHeader =>
        if (lastHeader.number > syncState.bestBlockHeaderNumber) {
          syncState = syncState.copy(bestBlockHeaderNumber = lastHeader.number)
        }
      }

      val blockHashes = blockHeadersObtained.map(_.hash)
      syncState = syncState
        .enqueueBlockBodies(blockHashes)
        .enqueueReceipts(blockHashes)
    }

    def processSyncing(): Unit = {
      if (fullySynced) {
        finish()
      } else {
        if (anythingToDownload) processDownloads()
        else log.debug("No more items to request, waiting for {} responses", assignedHandlers.size)
      }
    }

    def finish(): Unit = {
      log.info("Block synchronization in fast mode finished, switching to regular mode")
      cleanup()
      appStateStorage.fastSyncDone()
      context become idle
      blockChainOnlyPeers = Seq.empty
      peerRequestsTime = Map.empty
      syncController ! Done
    }

    def cleanup(): Unit = {
      heartBeat.cancel()
      syncStatePersistCancellable.cancel()
      printStatusCancellable.cancel()
      syncStateStorageActor ! PoisonPill
      fastSyncStateStorage.purge()
    }

    def processDownloads(): Unit = {
      if (unassignedPeers.isEmpty) {
        if (assignedHandlers.nonEmpty) {
          log.debug("There are no available peers, waiting for responses")
        } else {
          log.debug("There are no peers to download from, scheduling a retry in {}", syncRetryInterval)
          scheduler.scheduleOnce(syncRetryInterval, self, ProcessSyncing)
        }
      } else {
        val now = Instant.now()
        val peers = unassignedPeers
          .filter(p => peerRequestsTime.get(p).forall(d => d.plusMillis(fastSyncThrottle.toMillis).isBefore(now)))
        val blockChainPeers = blockChainOnlyPeers.toSet
        (peers -- blockChainPeers)
          .take(maxConcurrentRequests - assignedHandlers.size)
          .toSeq.sortBy(_.ref.toString())
          .foreach(assignWork)
        peers
          .intersect(blockChainPeers)
          .take(maxConcurrentRequests - assignedHandlers.size)
          .toSeq.sortBy(_.ref.toString())
          .foreach(assignBlockChainWork)
      }
    }

    def assignWork(peer: Peer): Unit = {
      if (syncState.nonMptNodesQueue.nonEmpty || syncState.mptNodesQueue.nonEmpty) {
        requestNodes(peer)
      } else {
        assignBlockChainWork(peer)
      }
    }

    def assignBlockChainWork(peer: Peer): Unit = {
      if (syncState.receiptsQueue.nonEmpty) {
        requestReceipts(peer)
      } else if (syncState.blockBodiesQueue.nonEmpty) {
        requestBlockBodies(peer)
      } else if (context.child(BlockHeadersHandlerName).isEmpty &&
        initialSyncState.targetBlock.number > syncState.bestBlockHeaderNumber) {
        requestBlockHeaders(peer)
      }
    }

    def requestReceipts(peer: Peer): Unit = {
<<<<<<< HEAD
      val (receiptsToGet, remainingReceipts) = syncState.receiptsQueue.splitAt(receiptsPerRequest)

      val handler = context.actorOf(
        PeerRequestHandler.props[GetReceipts, Receipts](
          peer, etcPeerManager, peerEventBus,
          requestMsg = GetReceipts(receiptsToGet),
          responseMsgCode = Receipts.code))

=======
      val (receiptsToGet, remainingReceipts) = receiptsQueue.splitAt(receiptsPerRequest)
      val handler = context.actorOf(FastSyncReceiptsRequestHandler.props(
        peer, peerResponseTimeout, etcPeerManager, peerEventBus, receiptsToGet, appStateStorage, blockchain, validators.blockValidator))
>>>>>>> 175cf128
      context watch handler
      assignedHandlers += (handler -> peer)
      peerRequestsTime += (peer -> Instant.now())
      syncState = syncState.copy(receiptsQueue = remainingReceipts)
      requestedReceipts += handler -> receiptsToGet
    }

    def requestBlockBodies(peer: Peer): Unit = {
<<<<<<< HEAD
      val (blockBodiesToGet, remainingBlockBodies) = syncState.blockBodiesQueue.splitAt(blockBodiesPerRequest)

      val handler = context.actorOf(
        PeerRequestHandler.props[GetBlockBodies, BlockBodies](
          peer, etcPeerManager, peerEventBus,
          requestMsg = GetBlockBodies(blockBodiesToGet),
          responseMsgCode = BlockBodies.code))

=======
      val (blockBodiesToGet, remainingBlockBodies) = blockBodiesQueue.splitAt(blockBodiesPerRequest)
      val handler = context.actorOf(SyncBlockBodiesRequestHandler.props(peer, peerResponseTimeout, etcPeerManager, peerEventBus, blockBodiesToGet))
>>>>>>> 175cf128
      context watch handler
      assignedHandlers += (handler -> peer)
      peerRequestsTime += (peer -> Instant.now())
      syncState = syncState.copy(blockBodiesQueue = remainingBlockBodies)
      requestedBlockBodies += handler -> blockBodiesToGet
    }

    def requestBlockHeaders(peer: Peer): Unit = {
      val limit: BigInt = if (blockHeadersPerRequest < (initialSyncState.targetBlock.number - syncState.bestBlockHeaderNumber))
        blockHeadersPerRequest
      else
        initialSyncState.targetBlock.number - syncState.bestBlockHeaderNumber

      val handler = context.actorOf(
<<<<<<< HEAD
        PeerRequestHandler.props[GetBlockHeaders, BlockHeaders](
          peer, etcPeerManager, peerEventBus,
          requestMsg = GetBlockHeaders(Left(syncState.bestBlockHeaderNumber + 1), limit, skip = 0, reverse = false),
          responseMsgCode = BlockHeaders.code), BlockHeadersHandlerName)

=======
        SyncBlockHeadersRequestHandler.props(peer, peerResponseTimeout, etcPeerManager, peerEventBus, request, resolveBranches = false),
        blockHeadersHandlerName)
>>>>>>> 175cf128
      context watch handler
      assignedHandlers += (handler -> peer)
      peerRequestsTime += (peer -> Instant.now())
    }

    def requestNodes(peer: Peer): Unit = {
      val (nonMptNodesToGet, remainingNonMptNodes) = syncState.nonMptNodesQueue.splitAt(nodesPerRequest)
      val (mptNodesToGet, remainingMptNodes) = syncState.mptNodesQueue.splitAt(nodesPerRequest - nonMptNodesToGet.size)
      val nodesToGet = nonMptNodesToGet ++ mptNodesToGet
<<<<<<< HEAD

      val handler = context.actorOf(
        PeerRequestHandler.props[GetNodeData, NodeData](
          peer, etcPeerManager, peerEventBus,
          requestMsg = GetNodeData(nodesToGet.map(_.v)),
          responseMsgCode = NodeData.code))

=======
      val saveNodeFn = (nodeHash: NodeHash, nodeEncoded: NodeEncoded) =>
        blockchain.saveNode(nodeHash, nodeEncoded, initialSyncState.targetBlock.number)
      val handler = context.actorOf(FastSyncNodesRequestHandler.props(peer, peerResponseTimeout, etcPeerManager,
        peerEventBus, nodesToGet, blockchain, saveNodeFn))
>>>>>>> 175cf128
      context watch handler
      assignedHandlers += (handler -> peer)
      peerRequestsTime += (peer -> Instant.now())
      syncState = syncState.copy(
        nonMptNodesQueue = remainingNonMptNodes,
        mptNodesQueue = remainingMptNodes)
      requestedMptNodes += handler -> mptNodesToGet
      requestedNonMptNodes += handler -> nonMptNodesToGet
    }

    def unassignedPeers: Set[Peer] = peersToDownloadFrom.keySet diff assignedHandlers.values.toSet

    def anythingToDownload: Boolean =
      syncState.anythingQueued || syncState.bestBlockHeaderNumber < initialSyncState.targetBlock.number

    def fullySynced: Boolean = {
      syncState.bestBlockHeaderNumber >= initialSyncState.targetBlock.number &&
      !syncState.anythingQueued &&
      assignedHandlers.isEmpty
    }
  }

  private def updateBestBlockIfNeeded(receivedHashes: Seq[ByteString]): Unit = {
    val fullBlocks = receivedHashes.flatMap { hash =>
      for {
        header <- blockchain.getBlockHeaderByHash(hash)
        _ <- blockchain.getReceiptsByHash(hash)
      } yield header
    }

    if (fullBlocks.nonEmpty) {
      val bestReceivedBlock = fullBlocks.maxBy(_.number)
      if (appStateStorage.getBestBlockNumber() < bestReceivedBlock.number) {
        appStateStorage.putBestBlockNumber(bestReceivedBlock.number)
      }
    }

  }
}

object FastSync {
  // scalastyle:off parameter.number
  def props(fastSyncStateStorage: FastSyncStateStorage, appStateStorage: AppStateStorage, blockchain: Blockchain, blockchainStorages: BlockchainStorages,
  validators: Validators, peerEventBus: ActorRef, etcPeerManager: ActorRef, syncConfig: SyncConfig, scheduler: Scheduler): Props =
    Props(new FastSync(fastSyncStateStorage, appStateStorage, blockchain, blockchainStorages, validators, peerEventBus, etcPeerManager, syncConfig, scheduler))

  private case object ProcessSyncing
  private case object PersistSyncState
  private case object PrintStatus

  case class SyncState(
    targetBlock: BlockHeader,
    mptNodesQueue: Seq[HashType] = Nil,
    nonMptNodesQueue: Seq[HashType] = Nil,
    blockBodiesQueue: Seq[ByteString] = Nil,
    receiptsQueue: Seq[ByteString] = Nil,
    downloadedNodesCount: Int = 0,
    bestBlockHeaderNumber: BigInt = 0) {

    def enqueueBlockBodies(blockBodies: Seq[ByteString]): SyncState =
      copy(blockBodiesQueue = blockBodiesQueue ++ blockBodies)

    def enqueueReceipts(receipts: Seq[ByteString]): SyncState =
      copy(receiptsQueue = receiptsQueue ++ receipts)

    def enqueueNodes(hashes: Seq[HashType]): SyncState = {
      val (mpt, nonMpt) = hashes.partition {
        case _: StateMptNodeHash | _: ContractStorageMptNodeHash => true
        case _: EvmCodeHash | _: StorageRootHash => false
      }
      copy(
        mptNodesQueue = mptNodesQueue ++ mpt,
        nonMptNodesQueue = nonMptNodesQueue ++ nonMpt)
    }

    def anythingQueued: Boolean =
      nonMptNodesQueue.nonEmpty ||
      mptNodesQueue.nonEmpty ||
      blockBodiesQueue.nonEmpty ||
      receiptsQueue.nonEmpty

    val totalNodesCount: Int = downloadedNodesCount + mptNodesQueue.size + nonMptNodesQueue.size
  }

  sealed trait HashType {
    def v: ByteString
  }
  case class StateMptNodeHash(v: ByteString) extends HashType
  case class ContractStorageMptNodeHash(v: ByteString) extends HashType
  case class EvmCodeHash(v: ByteString) extends HashType
  case class StorageRootHash(v: ByteString) extends HashType

  case object Start
  case object Done
}<|MERGE_RESOLUTION|>--- conflicted
+++ resolved
@@ -4,32 +4,18 @@
 
 import akka.actor._
 import akka.util.ByteString
-<<<<<<< HEAD
 import io.iohk.ethereum.blockchain.sync.SyncBlocksValidator.BlockBodyValidationResult
 import io.iohk.ethereum.blockchain.sync.FastSyncReceiptsValidator.ReceiptsValidationResult
 import io.iohk.ethereum.blockchain.sync.PeerRequestHandler.ResponseReceived
 import io.iohk.ethereum.crypto.kec256
 import io.iohk.ethereum.db.storage.{AppStateStorage, FastSyncStateStorage}
 import io.iohk.ethereum.domain._
-import io.iohk.ethereum.mpt.NodesKeyValueStorage
 import io.iohk.ethereum.network.p2p.messages.PV62._
 import io.iohk.ethereum.network.p2p.messages.PV63._
 import io.iohk.ethereum.network.Peer
-import io.iohk.ethereum.utils.Config.Sync._
 import io.iohk.ethereum.utils.Config.SyncConfig
 import io.iohk.ethereum.validators.Validators
 import org.spongycastle.util.encoders.Hex
-=======
-import io.iohk.ethereum.db.storage.NodeStorage.{NodeEncoded, NodeHash}
-import io.iohk.ethereum.domain.{Block, BlockHeader}
-import io.iohk.ethereum.network.EtcPeerManagerActor.PeerInfo
-import io.iohk.ethereum.network.PeerEventBusActor.PeerEvent.MessageFromPeer
-import io.iohk.ethereum.network.PeerEventBusActor.SubscriptionClassifier.MessageClassifier
-import io.iohk.ethereum.network.PeerEventBusActor.{PeerSelector, Subscribe, Unsubscribe}
-import io.iohk.ethereum.network.p2p.messages.PV62.{BlockBody, BlockHeaders, GetBlockHeaders}
-import io.iohk.ethereum.network.{EtcPeerManagerActor, Peer}
-import io.iohk.ethereum.validators.BlockValidator
->>>>>>> 175cf128
 
 import scala.concurrent.ExecutionContext.Implicits.global
 import scala.concurrent.duration.FiniteDuration
@@ -39,7 +25,6 @@
     val fastSyncStateStorage: FastSyncStateStorage,
     val appStateStorage: AppStateStorage,
     val blockchain: Blockchain,
-    val blockchainStorages: BlockchainStorages,
     val validators: Validators,
     val peerEventBus: ActorRef,
     val etcPeerManager: ActorRef,
@@ -50,11 +35,7 @@
     with FastSyncReceiptsValidator with SyncBlocksValidator {
 
   import FastSync._
-<<<<<<< HEAD
-=======
-  import SyncController._
   import syncConfig._
->>>>>>> 175cf128
 
   val syncController: ActorRef = context.parent
 
@@ -232,8 +213,6 @@
     }
 
     private def handleNodeData(peer: Peer, requestedHashes: Seq[HashType], nodeData: NodeData) = {
-      val nodesKvStorage = blockchainStorages.nodesKeyValueStorageFor(Some(initialSyncState.targetBlock.number))
-
       if (nodeData.values.isEmpty) {
         log.debug(s"got empty mpt node response for known hashes switching to blockchain only: ${requestedHashes.map(h => Hex.toHexString(h.v.toArray[Byte]))}")
         markPeerBlockchainOnly(peer)
@@ -248,10 +227,10 @@
       val hashesToRequest = (nodeData.values.indices zip receivedHashes) flatMap { case (idx, valueHash) =>
         requestedHashes.find(_.v == valueHash) map {
           case _: StateMptNodeHash =>
-            handleMptNode(nodesKvStorage, nodeData.getMptNode(idx))
+            handleMptNode(nodeData.getMptNode(idx))
 
           case _: ContractStorageMptNodeHash =>
-            handleContractMptNode(nodesKvStorage, nodeData.getMptNode(idx))
+            handleContractMptNode(nodeData.getMptNode(idx))
 
           case EvmCodeHash(hash) =>
             val evmCode = nodeData.values(idx)
@@ -260,7 +239,7 @@
 
           case StorageRootHash(_) =>
             val rootNode = nodeData.getMptNode(idx)
-            handleContractMptNode(nodesKvStorage, rootNode)
+            handleContractMptNode(rootNode)
         }
       }
 
@@ -271,11 +250,11 @@
       processSyncing()
     }
 
-    private def handleMptNode(nodesKvStorage: NodesKeyValueStorage, mptNode: MptNode): Seq[HashType] = mptNode match {
+    private def handleMptNode(mptNode: MptNode): Seq[HashType] = mptNode match {
       case n: MptLeaf =>
         val evm = n.getAccount.codeHash
         val storage = n.getAccount.storageRoot
-        nodesKvStorage.put(n.hash, n.toBytes)
+        blockchain.saveNode(n.hash, n.toBytes, initialSyncState.targetBlock.number)
 
         val evmRequests =
           if (evm != Account.EmptyCodeHash) Seq(EvmCodeHash(evm))
@@ -289,29 +268,29 @@
 
       case n: MptBranch =>
         val hashes = n.children.collect { case Left(MptHash(childHash)) => childHash }.filter(_.nonEmpty)
-        nodesKvStorage.put(n.hash, n.toBytes)
+        blockchain.saveNode(n.hash, n.toBytes, initialSyncState.targetBlock.number)
         hashes.map(StateMptNodeHash)
 
       case n: MptExtension =>
-        nodesKvStorage.put(n.hash, n.toBytes)
+        blockchain.saveNode(n.hash, n.toBytes, initialSyncState.targetBlock.number)
         n.child.fold(
           mptHash => Seq(StateMptNodeHash(mptHash.hash)),
           _ => Nil)
     }
 
-    private def handleContractMptNode(nodesKvStorage: NodesKeyValueStorage, mptNode: MptNode): Seq[HashType] = {
+    private def handleContractMptNode(mptNode: MptNode): Seq[HashType] = {
       mptNode match {
         case n: MptLeaf =>
-          nodesKvStorage.put(n.hash, n.toBytes)
+          blockchain.saveNode(n.hash, n.toBytes, initialSyncState.targetBlock.number)
           Nil
 
         case n: MptBranch =>
           val hashes = n.children.collect { case Left(MptHash(childHash)) => childHash }.filter(_.nonEmpty)
-          nodesKvStorage.put(n.hash, n.toBytes)
+          blockchain.saveNode(n.hash, n.toBytes, initialSyncState.targetBlock.number)
           hashes.map(ContractStorageMptNodeHash)
 
         case n: MptExtension =>
-          nodesKvStorage.put(n.hash, n.toBytes)
+          blockchain.saveNode(n.hash, n.toBytes, initialSyncState.targetBlock.number)
           n.child.fold(
             mptHash => Seq(ContractStorageMptNodeHash(mptHash.hash)),
             _ => Nil)
@@ -486,20 +465,14 @@
     }
 
     def requestReceipts(peer: Peer): Unit = {
-<<<<<<< HEAD
       val (receiptsToGet, remainingReceipts) = syncState.receiptsQueue.splitAt(receiptsPerRequest)
 
       val handler = context.actorOf(
         PeerRequestHandler.props[GetReceipts, Receipts](
-          peer, etcPeerManager, peerEventBus,
+          peer, peerResponseTimeout, etcPeerManager, peerEventBus,
           requestMsg = GetReceipts(receiptsToGet),
           responseMsgCode = Receipts.code))
 
-=======
-      val (receiptsToGet, remainingReceipts) = receiptsQueue.splitAt(receiptsPerRequest)
-      val handler = context.actorOf(FastSyncReceiptsRequestHandler.props(
-        peer, peerResponseTimeout, etcPeerManager, peerEventBus, receiptsToGet, appStateStorage, blockchain, validators.blockValidator))
->>>>>>> 175cf128
       context watch handler
       assignedHandlers += (handler -> peer)
       peerRequestsTime += (peer -> Instant.now())
@@ -508,19 +481,14 @@
     }
 
     def requestBlockBodies(peer: Peer): Unit = {
-<<<<<<< HEAD
       val (blockBodiesToGet, remainingBlockBodies) = syncState.blockBodiesQueue.splitAt(blockBodiesPerRequest)
 
       val handler = context.actorOf(
         PeerRequestHandler.props[GetBlockBodies, BlockBodies](
-          peer, etcPeerManager, peerEventBus,
+          peer, peerResponseTimeout, etcPeerManager, peerEventBus,
           requestMsg = GetBlockBodies(blockBodiesToGet),
           responseMsgCode = BlockBodies.code))
 
-=======
-      val (blockBodiesToGet, remainingBlockBodies) = blockBodiesQueue.splitAt(blockBodiesPerRequest)
-      val handler = context.actorOf(SyncBlockBodiesRequestHandler.props(peer, peerResponseTimeout, etcPeerManager, peerEventBus, blockBodiesToGet))
->>>>>>> 175cf128
       context watch handler
       assignedHandlers += (handler -> peer)
       peerRequestsTime += (peer -> Instant.now())
@@ -535,16 +503,11 @@
         initialSyncState.targetBlock.number - syncState.bestBlockHeaderNumber
 
       val handler = context.actorOf(
-<<<<<<< HEAD
         PeerRequestHandler.props[GetBlockHeaders, BlockHeaders](
-          peer, etcPeerManager, peerEventBus,
+          peer, peerResponseTimeout, etcPeerManager, peerEventBus,
           requestMsg = GetBlockHeaders(Left(syncState.bestBlockHeaderNumber + 1), limit, skip = 0, reverse = false),
           responseMsgCode = BlockHeaders.code), BlockHeadersHandlerName)
 
-=======
-        SyncBlockHeadersRequestHandler.props(peer, peerResponseTimeout, etcPeerManager, peerEventBus, request, resolveBranches = false),
-        blockHeadersHandlerName)
->>>>>>> 175cf128
       context watch handler
       assignedHandlers += (handler -> peer)
       peerRequestsTime += (peer -> Instant.now())
@@ -554,20 +517,13 @@
       val (nonMptNodesToGet, remainingNonMptNodes) = syncState.nonMptNodesQueue.splitAt(nodesPerRequest)
       val (mptNodesToGet, remainingMptNodes) = syncState.mptNodesQueue.splitAt(nodesPerRequest - nonMptNodesToGet.size)
       val nodesToGet = nonMptNodesToGet ++ mptNodesToGet
-<<<<<<< HEAD
 
       val handler = context.actorOf(
         PeerRequestHandler.props[GetNodeData, NodeData](
-          peer, etcPeerManager, peerEventBus,
+          peer, peerResponseTimeout, etcPeerManager, peerEventBus,
           requestMsg = GetNodeData(nodesToGet.map(_.v)),
           responseMsgCode = NodeData.code))
 
-=======
-      val saveNodeFn = (nodeHash: NodeHash, nodeEncoded: NodeEncoded) =>
-        blockchain.saveNode(nodeHash, nodeEncoded, initialSyncState.targetBlock.number)
-      val handler = context.actorOf(FastSyncNodesRequestHandler.props(peer, peerResponseTimeout, etcPeerManager,
-        peerEventBus, nodesToGet, blockchain, saveNodeFn))
->>>>>>> 175cf128
       context watch handler
       assignedHandlers += (handler -> peer)
       peerRequestsTime += (peer -> Instant.now())
@@ -610,9 +566,9 @@
 
 object FastSync {
   // scalastyle:off parameter.number
-  def props(fastSyncStateStorage: FastSyncStateStorage, appStateStorage: AppStateStorage, blockchain: Blockchain, blockchainStorages: BlockchainStorages,
+  def props(fastSyncStateStorage: FastSyncStateStorage, appStateStorage: AppStateStorage, blockchain: Blockchain,
   validators: Validators, peerEventBus: ActorRef, etcPeerManager: ActorRef, syncConfig: SyncConfig, scheduler: Scheduler): Props =
-    Props(new FastSync(fastSyncStateStorage, appStateStorage, blockchain, blockchainStorages, validators, peerEventBus, etcPeerManager, syncConfig, scheduler))
+    Props(new FastSync(fastSyncStateStorage, appStateStorage, blockchain, validators, peerEventBus, etcPeerManager, syncConfig, scheduler))
 
   private case object ProcessSyncing
   private case object PersistSyncState
