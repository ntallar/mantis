package io.iohk.ethereum.blockchain.sync

import scala.concurrent.ExecutionContext.Implicits.global
import scala.concurrent.duration._

import akka.actor.SupervisorStrategy.Stop
import akka.actor._
import akka.agent.Agent
import akka.util.ByteString
import io.iohk.ethereum.db.storage._
import io.iohk.ethereum.domain.{BlockHeader, Blockchain}
import io.iohk.ethereum.network.p2p.messages.PV62.{BlockHeaders, GetBlockHeaders}
import io.iohk.ethereum.network.{PeerActor, PeerManagerActor}
import io.iohk.ethereum.network.p2p.messages.CommonMessages.Status
import io.iohk.ethereum.utils.{Config, NodeStatus}

class FastSyncController(
    peerManager: ActorRef,
    nodeStatusHolder: Agent[NodeStatus],
<<<<<<< HEAD
    val blockchain: Blockchain,
=======
    appStateStorage: AppStateStorage,
    blockchain: Blockchain,
>>>>>>> 0f391f81
    mptNodeStorage: MptNodeStorage,
    externalSchedulerOpt: Option[Scheduler] = None)
  extends Actor with ActorLogging with BlacklistSupport with RegularSyncController {

  import BlacklistSupport._
  import Config.FastSync._
  import FastSyncController._

  override val supervisorStrategy: OneForOneStrategy =
    OneForOneStrategy() {
      case _ => Stop
    }

  var handshakedPeers: Map[ActorRef, Status] = Map.empty

  scheduler.schedule(0.seconds, peersScanInterval, peerManager, PeerManagerActor.GetPeers)

  override implicit def scheduler: Scheduler = externalSchedulerOpt getOrElse context.system.scheduler

  override def receive: Receive = idle

  def idle: Receive = handlePeerUpdates orElse {
    case StartFastSync =>
      if (peersToDownloadFrom.size >= minPeersToChooseTargetBlock) {
        peersToDownloadFrom.foreach { case (peer, status) =>
          peer ! PeerActor.Subscribe(Set(BlockHeaders.code))
          peer ! PeerActor.SendMessage(GetBlockHeaders(Right(status.bestHash), 1, 0, reverse = false))
        }
        log.info("Asking {} peers for block headers", peersToDownloadFrom.size)
        val timeout = scheduler.scheduleOnce(peerResponseTimeout, self, BlockHeadersTimeout)
        context become waitingForBlockHeaders(peersToDownloadFrom.keySet, Map.empty, timeout)
      } else {
        log.info("Cannot start fast sync, not enough peers to download from. Scheduling retry in {}", startRetryInterval)
        scheduleStartFastSync(startRetryInterval)
      }
    case StartRegularSync =>
      val targetBlockToStartFrom = 42
      context become (handlePeerUpdates orElse regularSync(log))
      self ! StartRegularSync
  }

  def waitingForBlockHeaders(waitingFor: Set[ActorRef],
                             received: Map[ActorRef, BlockHeader],
                             timeout: Cancellable): Receive = {
    case PeerActor.MessageReceived(BlockHeaders(blockHeaders)) if blockHeaders.size == 1 =>
      sender() ! PeerActor.Unsubscribe

      val newWaitingFor = waitingFor - sender()
      val newReceived = received + (sender() -> blockHeaders.head)

      if (newWaitingFor.isEmpty) {
        timeout.cancel()
        tryStartSync(newReceived)
      } else context become waitingForBlockHeaders(newWaitingFor, newReceived, timeout)

    case msg @ PeerActor.MessageReceived(BlockHeaders(_)) =>
      sender() ! PeerActor.Unsubscribe
      blacklist(sender(), blacklistDuration)
      context become waitingForBlockHeaders(waitingFor - sender(), received, timeout)

    case BlockHeadersTimeout =>
      waitingFor.foreach { peer =>
        peer ! PeerActor.Unsubscribe
        blacklist(peer, blacklistDuration)
      }
      tryStartSync(received)
  }

  def tryStartSync(receivedHeaders: Map[ActorRef, BlockHeader]): Unit = {
    log.info("Trying to start fast sync. Received {} block headers", receivedHeaders.size)
    if (receivedHeaders.size >= minPeersToChooseTargetBlock) {
      val (mostUpToDatePeer, mostUpToDateBlockHeader) = receivedHeaders.maxBy(_._2.number)
      val targetBlock = mostUpToDateBlockHeader.number - targetBlockOffset

      log.info("Starting fast sync. Asking peer {} for target block header ({})", mostUpToDatePeer.path.name, targetBlock)
      mostUpToDatePeer ! PeerActor.Subscribe(Set(BlockHeaders.code))
      mostUpToDatePeer ! PeerActor.SendMessage(GetBlockHeaders(Left(targetBlock), 1, 0, reverse = false))
      val timeout = scheduler.scheduleOnce(peerResponseTimeout, self, TargetBlockTimeout)
      context become waitingForTargetBlock(mostUpToDatePeer, targetBlock, timeout)
    } else {
      log.info("Did not receive enough status block headers to start fast sync. Retry in {}", startRetryInterval)
      scheduleStartFastSync(startRetryInterval)
      context become idle
    }
  }

  def waitingForTargetBlock(peer: ActorRef,
                            targetBlockNumber: BigInt,
                            timeout: Cancellable): Receive = handlePeerUpdates orElse {
    case PeerActor.MessageReceived(blockHeaders: BlockHeaders) =>
      timeout.cancel()
      peer ! PeerActor.Unsubscribe

      val targetBlockHeaderOpt = blockHeaders.headers.find(header => header.number == targetBlockNumber)
      targetBlockHeaderOpt match {
        case Some(targetBlockHeader) =>
          log.info("Received target block from peer, starting fast sync")

          scheduler.schedule(0.seconds, printStatusInterval, self, PrintStatus)
          context become new SyncingHandler(targetBlockHeader).receive

          self ! EnqueueNodes(Seq(StateMptNodeHash(targetBlockHeader.stateRoot)))
          self ! ProcessSyncing

        case None =>
          log.info("Peer ({}) did not respond with target block header, blacklisting and scheduling retry in {}",
            sender().path.name,
            startRetryInterval)

          blacklist(sender(), blacklistDuration)
          scheduleStartFastSync(startRetryInterval)
          context become idle
      }

    case TargetBlockTimeout =>
      log.info("Peer ({}) did not respond with target block header (timeout), blacklisting and scheduling retry in {}",
        sender().path.name,
        startRetryInterval)

      blacklist(sender(), blacklistDuration)
      peer ! PeerActor.Unsubscribe
      scheduleStartFastSync(startRetryInterval)
      context become idle
  }

  def peersToDownloadFrom: Map[ActorRef, Status] = handshakedPeers.filterNot { case (p, s) => isBlacklisted(p) }

  def scheduleStartFastSync(interval: FiniteDuration): Unit = {
    scheduler.scheduleOnce(interval, self, StartFastSync)
  }

  def handlePeerUpdates: Receive = {
    case PeerManagerActor.PeersResponse(peers) =>
      peers.foreach(_.ref ! PeerActor.GetStatus)

    case PeerActor.StatusResponse(PeerActor.Status.Handshaked(initialStatus)) =>
      if (!handshakedPeers.contains(sender()) && !isBlacklisted(sender())) {
        handshakedPeers += (sender() -> initialStatus)
        context watch sender()
      }

    case PeerActor.StatusResponse(_) =>
      removePeer(sender())

    case Terminated(ref) if handshakedPeers.contains(ref) =>
      removePeer(ref)

    case BlacklistPeer(ref) =>
      blacklist(ref, blacklistDuration)

    case UnblacklistPeer(ref) =>
      undoBlacklist(ref)
  }

  def removePeer(peer: ActorRef): Unit = {
    context.unwatch(peer)
    undoBlacklist(peer)
    handshakedPeers -= peer
  }

  class SyncingHandler(targetBlock: BlockHeader) {

    private val blockHeadersHandlerName = "block-headers-request-handler"

    private var nonMptNodesQueue: Set[HashType] = Set.empty
    private var mptNodesQueue: Set[HashType] = Set.empty

    private var blockBodiesQueue: Set[ByteString] = Set.empty
    private var receiptsQueue: Set[ByteString] = Set.empty

    private var downloadedNodesCount: Int = 0

    private var assignedHandlers: Map[ActorRef, ActorRef] = Map.empty

    private var bestBlockHeaderNumber: BigInt = appStateStorage.getBestBlockNumber()

    def receive: Receive = handlePeerUpdates orElse {
      case EnqueueNodes(hashes) =>
        hashes.foreach {
          case h: EvmCodeHash => nonMptNodesQueue += h
          case h: StorageRootHash => nonMptNodesQueue += h
          case h: StateMptNodeHash => mptNodesQueue += h
          case h: ContractStorageMptNodeHash => mptNodesQueue += h
        }

      case EnqueueBlockBodies(hashes) =>
        blockBodiesQueue ++= hashes

      case EnqueueReceipts(hashes) =>
        receiptsQueue ++= hashes

      case UpdateDownloadedNodesCount(num) =>
        downloadedNodesCount += num

      case UpdateBestBlockHeaderNumber(num) =>
        bestBlockHeaderNumber = num

      case ProcessSyncing =>
        processSyncing()

      case FastSyncRequestHandler.Done =>
        context unwatch sender()
        assignedHandlers -= sender()
        processSyncing()

      case Terminated(ref) if assignedHandlers.contains(ref) =>
        context unwatch ref
        assignedHandlers -= ref

      case PrintStatus =>
        val totalNodesCount = downloadedNodesCount + mptNodesQueue.size + nonMptNodesQueue.size
        log.info(
          s"""|Block: ${appStateStorage.getBestBlockNumber()}/${targetBlock.number}.
              |Peers: ${assignedHandlers.size}/${handshakedPeers.size} (${blacklistedPeers.size} blacklisted).
              |State: $downloadedNodesCount/$totalNodesCount known nodes.""".stripMargin.replace("\n", " "))
    }

    def processSyncing(): Unit = {
      if (fullySynced)
        //TODO add save of current target block
        finish()
      else {
        if (anythingQueued) processQueues()
        else log.debug("No more items to request, waiting for {} responses", assignedHandlers.size)
      }
    }

    def finish(): Unit = {
      log.info("Fast sync finished")
      context.parent ! FastSyncDone
      context become idle
      self ! StartRegularSync
    }

    def processQueues(): Unit = {
      if (unassignedPeers.isEmpty) {
        if (assignedHandlers.nonEmpty) {
          log.info("There are no available peers, waiting for responses")
        } else {
          log.info("There are no peers to download from, scheduling a retry in {}", syncRetryInterval)
          scheduler.scheduleOnce(syncRetryInterval, self, ProcessSyncing)
        }
      } else {
        unassignedPeers
          .take(maxConcurrentRequests - assignedHandlers.size)
          .foreach(assignWork)
      }
    }

    def assignWork(peer: ActorRef): Unit = {
      if (receiptsQueue.nonEmpty) {
        requestReceipts(peer)
      } else if (blockBodiesQueue.nonEmpty) {
        requestBlockBodies(peer)
      } else if (context.child(blockHeadersHandlerName).isEmpty &&
        targetBlock.number > bestBlockHeaderNumber) {
        requestBlockHeaders(peer)
      } else if (nonMptNodesQueue.nonEmpty || mptNodesQueue.nonEmpty) {
        requestNodes(peer)
      }
    }

    def requestReceipts(peer: ActorRef): Unit = {
      val (receiptsToGet, remainingReceipts) = receiptsQueue.splitAt(receiptsPerRequest)
      val handler = context.actorOf(FastSyncReceiptsRequestHandler.props(
        peer, receiptsToGet.toSeq, appStateStorage, blockchain))
      context watch handler
      assignedHandlers += (handler -> peer)
      receiptsQueue = remainingReceipts
    }

    def requestBlockBodies(peer: ActorRef): Unit = {
      val (blockBodiesToGet, remainingBlockBodies) = blockBodiesQueue.splitAt(blockBodiesPerRequest)
      val handler = context.actorOf(FastSyncBlockBodiesRequestHandler.props(
        peer, blockBodiesToGet.toSeq, appStateStorage, blockchain))
      context watch handler
      assignedHandlers += (handler -> peer)
      blockBodiesQueue = remainingBlockBodies
    }

    def requestBlockHeaders(peer: ActorRef): Unit = {
      val handler = context.actorOf(FastSyncBlockHeadersRequestHandler.props(
        peer, bestBlockHeaderNumber + 1, blockHeadersPerRequest, nodeStatusHolder, blockchain), blockHeadersHandlerName)
      context watch handler
      assignedHandlers += (handler -> peer)
    }

    def requestNodes(peer: ActorRef): Unit = {
      val (nonMptNodesToGet, remainingNonMptNodes) = nonMptNodesQueue.splitAt(nodesPerRequest)
      val (mptNodesToGet, remainingMptNodes) = mptNodesQueue.splitAt(nodesPerRequest - nonMptNodesToGet.size)
      val nodesToGet = nonMptNodesToGet.toSeq ++ mptNodesToGet.toSeq
      val handler = context.actorOf(FastSyncNodesRequestHandler.props(peer, nodesToGet, blockchain, mptNodeStorage))
      context watch handler
      assignedHandlers += (handler -> peer)
      nonMptNodesQueue = remainingNonMptNodes
      mptNodesQueue = remainingMptNodes
    }

    def unassignedPeers: Set[ActorRef] = peersToDownloadFrom.keySet diff assignedHandlers.values.toSet

    def anythingQueued: Boolean =
      nonMptNodesQueue.nonEmpty ||
      mptNodesQueue.nonEmpty ||
      blockBodiesQueue.nonEmpty ||
      receiptsQueue.nonEmpty

    def fullySynced: Boolean =
      bestBlockHeaderNumber >= targetBlock.number &&
      !anythingQueued &&
      assignedHandlers.isEmpty
  }
}

object FastSyncController {
  def props(
             peerManager: ActorRef,
             nodeStatusHolder: Agent[NodeStatus],
             appStateStorage: AppStateStorage,
             blockchain: Blockchain,
             mptNodeStorage: MptNodeStorage):
  Props = Props(new FastSyncController(peerManager, nodeStatusHolder, appStateStorage, blockchain, mptNodeStorage))

  case object StartFastSync
  case object StartRegularSync

  case class EnqueueNodes(hashes: Seq[HashType])
  case class EnqueueBlockBodies(hashes: Seq[ByteString])
  case class EnqueueReceipts(hashes: Seq[ByteString])

  case class UpdateDownloadedNodesCount(update: Int)
  case class UpdateBestBlockHeaderNumber(bestBlockHeaderNumber: BigInt)

  sealed trait HashType {
    def v: ByteString
  }
  case class StateMptNodeHash(v: ByteString) extends HashType
  case class ContractStorageMptNodeHash(v: ByteString) extends HashType
  case class EvmCodeHash(v: ByteString) extends HashType
  case class StorageRootHash(v: ByteString) extends HashType

  private case object PrintStatus
  private case object TargetBlockTimeout
  private case object BlockHeadersTimeout
  private case object ProcessSyncing
  case object FastSyncDone
}<|MERGE_RESOLUTION|>--- conflicted
+++ resolved
@@ -17,12 +17,8 @@
 class FastSyncController(
     peerManager: ActorRef,
     nodeStatusHolder: Agent[NodeStatus],
-<<<<<<< HEAD
+    appStateStorage: AppStateStorage,
     val blockchain: Blockchain,
-=======
-    appStateStorage: AppStateStorage,
-    blockchain: Blockchain,
->>>>>>> 0f391f81
     mptNodeStorage: MptNodeStorage,
     externalSchedulerOpt: Option[Scheduler] = None)
   extends Actor with ActorLogging with BlacklistSupport with RegularSyncController {
