package io.iohk.ethereum.blockchain.sync

import akka.actor._
import io.iohk.ethereum.blockchain.sync.BlacklistSupport.BlacklistPeer
import io.iohk.ethereum.blockchain.sync.SyncRequestHandler.Done
import io.iohk.ethereum.blockchain.sync.SyncController._
import io.iohk.ethereum.domain.{Block, BlockHeader, Receipt}
import io.iohk.ethereum.ledger.BlockExecutionError
import io.iohk.ethereum.network.{Peer, PeerActor}
import io.iohk.ethereum.network.PeerActor.Status.Handshaked
import io.iohk.ethereum.network.p2p.messages.CommonMessages.NewBlock
import io.iohk.ethereum.network.p2p.messages.PV62._
import io.iohk.ethereum.transactions.PendingTransactionsManager
import io.iohk.ethereum.utils.Config
import io.iohk.ethereum.ommers.OmmersPool.{AddOmmers, RemoveOmmers}
import org.spongycastle.util.encoders.Hex

import scala.annotation.tailrec
import scala.concurrent.ExecutionContext.Implicits.global

trait RegularSync {
  selfSyncController: SyncController =>

  private var headersQueue: Seq[BlockHeader] = Nil
  private var waitingForActor: Option[ActorRef] = None

  import Config.FastSync._
  import actors._

  def startRegularSync(): Unit = {
    log.info("Starting regular sync")
    appStateStorage.fastSyncDone()
    context become (handlePeerUpdates orElse regularSync())
    askForHeaders()
  }

  def regularSync(): Receive = {
    case ResumeRegularSync =>
      askForHeaders()

    case BlockHeadersToResolve(peer, headers) =>
      waitingForActor = None
      handleBlockBranchResolution(peer, headers)

    case BlockHeadersReceived(peer, headers) =>
      waitingForActor = None
      handleDownload(peer, headers)

    case BlockBodiesReceived(peer, _, blockBodies) =>
      waitingForActor = None
      handleBlockBodies(peer, blockBodies)

    //todo improve mined block handling - add info that block was not included because of syncing
    //we allow inclusion of mined block only if we are not syncing / reorganising chain
    case MinedBlock(block) =>
      if (headersQueue.isEmpty && waitingForActor.isEmpty) {
        //we are at the top of chain we can insert new block
        blockchain.getBlockHeaderByHash(block.header.parentHash)
          .flatMap(b => blockchain.getTotalDifficultyByHash(b.hash)) match {
          case Some(parentTd) if appStateStorage.getBestBlockNumber() < block.header.number =>
            //just insert block and let resolve it with regular download
            insertMinedBlock(block, parentTd)
          case _ =>
            log.error("fail to add mined block")
        }
      } else {
        ommersPool ! AddOmmers(block.header)
      }

    case PrintStatus =>
      log.info(s"Peers: ${handshakedPeers.size} (${blacklistedPeers.size} blacklisted).")

    case Done =>
      if (waitingForActor == Option(sender())) {
        //actor is done and we did not get response
        scheduleResume()
      }
  }

  private def insertMinedBlock(block: Block, parentTd: BigInt) = {
    val result: Either[BlockExecutionError, Seq[Receipt]] = ledger.executeBlock(block, blockchainStorages, validators)

    result match {
      case Right(receipts) =>
        blockchain.save(block)
        blockchain.save(block.header.hash, receipts)
        appStateStorage.putBestBlockNumber(block.header.number)
        val newTd = parentTd + block.header.difficulty
        blockchain.save(block.header.hash, newTd)

        handshakedPeers.keys.foreach(peer => peer.ref ! PeerActor.SendMessage(NewBlock(block, newTd)))
        ommersPool ! new RemoveOmmers((block.header +: block.body.uncleNodesList).toList)

        log.info(s"added new block $block")
      case Left(err) =>
        log.info(s"fail to execute mined block because of $err")
    }
  }

  private def askForHeaders() = {
    bestPeer match {
      case Some(peer) =>
        val blockNumber = appStateStorage.getBestBlockNumber()
        val request = GetBlockHeaders(Left(blockNumber + 1), blockHeadersPerRequest, skip = 0, reverse = false)
        waitingForActor = Some(context.actorOf(SyncBlockHeadersRequestHandler.props(peer, peerMessageBus, request, resolveBranches = false)))
      case None =>
        log.warning("no peers to download from")
        scheduleResume()
    }
  }

  private def handleBlockBranchResolution(peer: Peer, message: Seq[BlockHeader]) =
    //todo limit max branch depth?
    if (message.nonEmpty && message.last.hash == headersQueue.head.parentHash) {
      headersQueue = message ++ headersQueue
      processBlockHeaders(peer, headersQueue)
    } else {
      //we did not get previous blocks, there is no way to resolve, blacklist peer and continue download
      resumeWithDifferentPeer(peer)
    }

  private def handleDownload(peer: Peer, message: Seq[BlockHeader]) = if (message.nonEmpty) {
    headersQueue = message
    processBlockHeaders(peer, message)
  } else {
    //no new headers to process, schedule to ask again in future, we are at the top of chain
    scheduleResume()
  }

  private def processBlockHeaders(peer: Peer, headers: Seq[BlockHeader]) = {
    val parentByNumber = blockchain.getBlockHeaderByNumber(headers.head.number - 1)

    parentByNumber match {
      case Some(parent) if checkHeaders(headers) =>
        //we have same chain prefix
        if (parent.hash == headers.head.parentHash) {

<<<<<<< HEAD
          val oldBlocks: Seq[(BlockBody, BigInt)] = headersQueue.map(_.number)
            .map(blockNumber => blockchain.getBlockByNumber(blockNumber))
            .collect { case Some(b) => b }
            .map{b => (b.body, b.header.difficulty)}
=======
          val oldBranch = headersQueue.map(_.number)
            .map(blockNumber => blockchain.getBlockByNumber(blockNumber))

          val oldBlocks: Seq[Option[(BlockBody, BigInt)]] = oldBranch.map{_.map{b => (b.body, b.header.difficulty)}}
>>>>>>> 5c6b4fd5

          val currentBranchTotalDifficulty: BigInt = oldBlocks.map {
            case (_, difficulty) => difficulty
          }.sum

          val newBranchTotalDifficulty = headersQueue.map(_.difficulty).sum

          if (currentBranchTotalDifficulty < newBranchTotalDifficulty) {
<<<<<<< HEAD
            val transactionsToAdd = oldBlocks.collect { case (blockBody, _) => blockBody.transactionList }.flatten
            actors.pendingTransactionsManager ! PendingTransactionsManager.AddTransactions(transactionsToAdd.toList)
=======
            val transactionsToAdd = oldBlocks.collect{case Some((blockBody,_)) => blockBody.transactionList}.flatten
            pendingTransactionsManager ! PendingTransactionsManager.AddTransactions(transactionsToAdd.toList)

>>>>>>> 5c6b4fd5
            val hashes = headersQueue.take(blockBodiesPerRequest).map(_.hash)
            waitingForActor = Some(context.actorOf(SyncBlockBodiesRequestHandler.props(peer, peerMessageBus, hashes)))
            //add first block from branch as ommer
            oldBranch.headOption.flatten.foreach { h => ommersPool ! AddOmmers(h.header) }
          } else {
            //add first block from branch as ommer
            headersQueue.headOption.foreach { h => ommersPool ! AddOmmers(h) }
            scheduleResume()
          }
        } else {
          val request = GetBlockHeaders(Right(headersQueue.head.parentHash), blockResolveDepth, skip = 0, reverse = true)
          waitingForActor = Some(context.actorOf(SyncBlockHeadersRequestHandler.props(peer, peerMessageBus, request, resolveBranches = true)))
        }
      case _ =>
        log.warning("got header that does not have parent")
        resumeWithDifferentPeer(peer)
    }
  }

  private def handleBlockBodies(peer: Peer, m: Seq[BlockBody]) = {
    if (m.nonEmpty && headersQueue.nonEmpty) {
      val blocks = headersQueue.zip(m).map{ case (header, body) => Block(header, body) }

      blockchain.getBlockHeaderByHash(blocks.head.header.parentHash)
        .flatMap(b => blockchain.getTotalDifficultyByHash(b.hash)) match {
        case Some(blockParentTd) =>
          val (newBlocks, errorOpt) = processBlocks(blocks, blockParentTd)

          if(newBlocks.nonEmpty){
            //FIXME: Decide block propagation algorithm (for now we send block to every peer) [EC-87]
            val blocksToSendToEachPeer = for {
              handshakedPeer <- handshakedPeers.keys
              block <- newBlocks
            } yield (handshakedPeer, block)
            blocksToSendToEachPeer.foreach{ case (handshakedPeer, block) =>
              handshakedPeer.ref ! PeerActor.SendMessage(block)
            }
            log.info(s"got new blocks up till block: ${newBlocks.last.block.header.number} " +
              s"with hash ${Hex.toHexString(newBlocks.last.block.header.hash.toArray[Byte])}")
          }

          errorOpt match {
            case Some(error) =>
              val numberBlockFailed = blocks.head.header.number + newBlocks.length
              resumeWithDifferentPeer(peer, reason = s"a block execution error: ${error.toString}, in block $numberBlockFailed")
            case None =>
              headersQueue = headersQueue.drop(blocks.length)
              if (headersQueue.nonEmpty) {
                val hashes = headersQueue.take(blockBodiesPerRequest).map(_.hash)
                waitingForActor = Some(context.actorOf(SyncBlockBodiesRequestHandler.props(peer, peerMessageBus, hashes)))
              } else {
                context.self ! ResumeRegularSync
              }
          }
        case None =>
          //TODO: Investigate if we can recover from this error (EC-165)
          val parentHash = Hex.toHexString(blocks.head.header.parentHash.toArray)
          throw new IllegalStateException(s"No total difficulty for the latest block with number ${blocks.head.header.number - 1} (and hash $parentHash)")
      }

    } else {
      //we got empty response for bodies from peer but we got block headers earlier
      resumeWithDifferentPeer(peer)
    }
  }

  /**
    * Inserts and executes all the blocks, up to the point to which one of them fails (or we run out of blocks).
    * If the execution of any block were to fail, newBlocks only contains the NewBlock msgs for all the blocks executed before it,
    * and only the blocks successfully executed are inserted into the blockchain.
    *
    * @param blocks to execute
    * @param blockParentTd, td of the parent of the blocks.head block
    * @param newBlocks which, after adding the corresponding NewBlock msg for blocks, will be broadcasted
    * @return list of NewBlocks to broadcast (one per block successfully executed) and an error if one happened during execution
    */
  @tailrec
  private def processBlocks(blocks: Seq[Block], blockParentTd: BigInt,
                           newBlocks: Seq[NewBlock] = Nil): (Seq[NewBlock], Option[BlockExecutionError]) = blocks match {
    case Nil =>
      newBlocks -> None

    case Seq(block, otherBlocks@_*) =>
      val blockHashToDelete = blockchain.getBlockHeaderByNumber(block.header.number).map(_.hash).filter(_ != block.header.hash)
      val blockExecResult = ledger.executeBlock(block, blockchainStorages, validators)
      blockExecResult match {
        case Right(receipts) =>
          blockchain.save(block)
          blockchain.save(block.header.hash, receipts)
          appStateStorage.putBestBlockNumber(block.header.number)
          val newTd = blockParentTd + block.header.difficulty
          blockchain.save(block.header.hash, newTd)
          blockHashToDelete.foreach(blockchain.removeBlock)

          pendingTransactionsManager ! PendingTransactionsManager.RemoveTransactions(block.body.transactionList)
          ommersPool ! new RemoveOmmers((block.header +: block.body.uncleNodesList).toList)

          processBlocks(otherBlocks, newTd, newBlocks :+ NewBlock(block, newTd))
        case Left(error) =>
          newBlocks -> Some(error)
      }
  }

  private def scheduleResume() = {
    headersQueue = Nil
    scheduler.scheduleOnce(checkForNewBlockInterval, context.self, ResumeRegularSync)
  }

  private def resumeWithDifferentPeer(currentPeer: Peer, reason: String = "error in response") = {
    self ! BlacklistPeer(currentPeer.id, "because of " + reason)
    headersQueue = Nil
    context.self ! ResumeRegularSync
  }

  private def checkHeaders(headers: Seq[BlockHeader]): Boolean =
    headers.zip(headers.tail).forall { case (parent, child) => parent.hash == child.parentHash && parent.number + 1 == child.number }

  private def bestPeer: Option[Peer] = {
    val peersToUse = peersToDownloadFrom
      .collect {
        case (ref, Handshaked(_, true, totalDifficulty)) => (ref, totalDifficulty)
      }

    if (peersToUse.nonEmpty) Some(peersToUse.maxBy { case (_, td) => td }._1)
    else None
  }

  private case object ResumeRegularSync
  private case class ResolveBranch(peer: ActorRef)
}<|MERGE_RESOLUTION|>--- conflicted
+++ resolved
@@ -135,17 +135,12 @@
         //we have same chain prefix
         if (parent.hash == headers.head.parentHash) {
 
-<<<<<<< HEAD
-          val oldBlocks: Seq[(BlockBody, BigInt)] = headersQueue.map(_.number)
+          val oldBranch = headersQueue.map(_.number)
             .map(blockNumber => blockchain.getBlockByNumber(blockNumber))
+
+          val oldBlocks: Seq[(BlockBody, BigInt)] = oldBranch
             .collect { case Some(b) => b }
             .map{b => (b.body, b.header.difficulty)}
-=======
-          val oldBranch = headersQueue.map(_.number)
-            .map(blockNumber => blockchain.getBlockByNumber(blockNumber))
-
-          val oldBlocks: Seq[Option[(BlockBody, BigInt)]] = oldBranch.map{_.map{b => (b.body, b.header.difficulty)}}
->>>>>>> 5c6b4fd5
 
           val currentBranchTotalDifficulty: BigInt = oldBlocks.map {
             case (_, difficulty) => difficulty
@@ -154,14 +149,8 @@
           val newBranchTotalDifficulty = headersQueue.map(_.difficulty).sum
 
           if (currentBranchTotalDifficulty < newBranchTotalDifficulty) {
-<<<<<<< HEAD
             val transactionsToAdd = oldBlocks.collect { case (blockBody, _) => blockBody.transactionList }.flatten
-            actors.pendingTransactionsManager ! PendingTransactionsManager.AddTransactions(transactionsToAdd.toList)
-=======
-            val transactionsToAdd = oldBlocks.collect{case Some((blockBody,_)) => blockBody.transactionList}.flatten
             pendingTransactionsManager ! PendingTransactionsManager.AddTransactions(transactionsToAdd.toList)
-
->>>>>>> 5c6b4fd5
             val hashes = headersQueue.take(blockBodiesPerRequest).map(_.hash)
             waitingForActor = Some(context.actorOf(SyncBlockBodiesRequestHandler.props(peer, peerMessageBus, hashes)))
             //add first block from branch as ommer
