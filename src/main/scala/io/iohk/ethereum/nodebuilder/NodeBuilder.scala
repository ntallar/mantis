--- conflicted
+++ resolved
@@ -107,15 +107,10 @@
 }
 
 trait EthServiceBuilder {
-<<<<<<< HEAD
-  self: BlockGeneratorBuilder =>
-  lazy val ethService = new EthService(blockGenerator)
-=======
-
-  self: BlockChainBuilder =>
-
-  lazy val ethService = new EthService(blockchain)
->>>>>>> b5f3d8f0
+  self: BlockChainBuilder with
+    BlockGeneratorBuilder=>
+
+  lazy val ethService = new EthService(blockchain, blockGenerator)
 }
 
 trait JSONRpcControllerBuilder {
