package io.iohk.ethereum.nodebuilder

import akka.actor.{ActorRef, ActorSystem}
import akka.agent.Agent
import io.iohk.ethereum.blockchain.data.GenesisDataLoader
import io.iohk.ethereum.blockchain.sync.SyncController
import io.iohk.ethereum.db.components.{SharedLevelDBDataSources, Storages}
import io.iohk.ethereum.db.storage.AppStateStorage
import io.iohk.ethereum.domain.{Blockchain, BlockchainImpl}
import io.iohk.ethereum.ledger.{Ledger, LedgerImpl}
import io.iohk.ethereum.network.{PeerManagerActor, ServerActor}
import io.iohk.ethereum.jsonrpc._
import io.iohk.ethereum.jsonrpc.http.JsonRpcHttpServer
import io.iohk.ethereum.jsonrpc.http.JsonRpcHttpServer.JsonRpcHttpServerConfig
import io.iohk.ethereum.keystore.{KeyStore, KeyStoreImpl}
import io.iohk.ethereum.mining.BlockGenerator
import io.iohk.ethereum.network.EtcMessageHandler.EtcPeerInfo
import io.iohk.ethereum.network.PeerManagerActor.PeerConfiguration
import io.iohk.ethereum.utils.BlockchainConfig
import io.iohk.ethereum.utils.{Config, NodeStatus, ServerStatus}

import scala.concurrent.ExecutionContext.Implicits.global
import io.iohk.ethereum.network._
import io.iohk.ethereum.network.handshaker.{EtcHandshaker, EtcHandshakerConfiguration, Handshaker}
import io.iohk.ethereum.transactions.PendingTransactionsManager
import io.iohk.ethereum.validators._
import io.iohk.ethereum.vm.VM

trait BlockchainConfigBuilder {
  lazy val blockchainConfig = BlockchainConfig(Config.config)
}

trait NodeKeyBuilder {
  lazy val nodeKey = loadAsymmetricCipherKeyPair(Config.keysFile)
}

trait ActorSystemBuilder {
  implicit lazy val actorSystem = ActorSystem("etc-client_system")
}

trait StorageBuilder {
  lazy val storagesInstance =  new SharedLevelDBDataSources with Storages.DefaultStorages
}

trait NodeStatusBuilder {

  self : NodeKeyBuilder =>

  private val nodeStatus =
    NodeStatus(
      key = nodeKey,
      serverStatus = ServerStatus.NotListening)

  lazy val nodeStatusHolder = Agent(nodeStatus)
}

trait BlockChainBuilder {
  self: StorageBuilder =>

  lazy val blockchain: Blockchain = BlockchainImpl(storagesInstance.storages)
}

<<<<<<< HEAD
trait PeerEventBusBuilder {
=======
trait ForkResolverBuilder {
  self: BlockchainConfigBuilder =>

  lazy val forkResolverOpt =
    if (blockchainConfig.customGenesisFileOpt.isDefined) None
    else Some(new ForkResolver.EtcForkResolver(blockchainConfig))
}

trait HandshakerBuilder {
  self: BlockChainBuilder
    with NodeStatusBuilder
    with StorageBuilder
    with PeerManagerActorBuilder
    with BlockchainConfigBuilder
    with ForkResolverBuilder =>

  private val handshakerConfiguration: EtcHandshakerConfiguration =
    new EtcHandshakerConfiguration {
      override val forkResolverOpt: Option[ForkResolver] = self.forkResolverOpt
      override val nodeStatusHolder: Agent[NodeStatus] = self.nodeStatusHolder
      override val peerConfiguration: PeerConfiguration = self.peerConfiguration
      override val blockchain: Blockchain = self.blockchain
      override val appStateStorage: AppStateStorage = self.storagesInstance.storages.appStateStorage
    }

  lazy val handshaker: Handshaker[EtcPeerInfo] = EtcHandshaker(handshakerConfiguration)
}

trait PeerMessageBusBuilder {
>>>>>>> 1ff5a748
  self: ActorSystemBuilder =>

  lazy val peerEventBus = actorSystem.actorOf(PeerEventBusActor.props)
}

trait PeerManagerActorBuilder {

  self: ActorSystemBuilder
    with NodeStatusBuilder
    with StorageBuilder
    with BlockChainBuilder
<<<<<<< HEAD
    with BlockchainConfigBuilder
    with PeerEventBusBuilder =>
=======
    with HandshakerBuilder
    with ForkResolverBuilder
    with PeerMessageBusBuilder =>
>>>>>>> 1ff5a748

  lazy val peerConfiguration = Config.Network.peer

  lazy val peerManager = actorSystem.actorOf(PeerManagerActor.props(
    nodeStatusHolder,
    Config.Network.peer,
    storagesInstance.storages.appStateStorage,
    blockchain,
<<<<<<< HEAD
    blockchainConfig,
    peerEventBus), "peer-manager")
=======
    peerMessageBus,
    forkResolverOpt,
    handshaker), "peer-manager")
>>>>>>> 1ff5a748

}

trait ServerActorBuilder {

  self: ActorSystemBuilder
    with NodeStatusBuilder
    with BlockChainBuilder
    with PeerManagerActorBuilder =>

  lazy val networkConfig = Config.Network

  lazy val server = actorSystem.actorOf(ServerActor.props(nodeStatusHolder, peerManager), "server")

}

trait Web3ServiceBuilder {
  lazy val web3Service = new Web3Service
}

trait NetServiceBuilder {
  this: PeerManagerActorBuilder with NodeStatusBuilder =>

  lazy val netService = new NetService(nodeStatusHolder, peerManager)
}

trait PendingTransactionsManagerBuilder {
  self: ActorSystemBuilder
    with PeerManagerActorBuilder
    with PeerEventBusBuilder =>

  lazy val pendingTransactionsManager: ActorRef = actorSystem.actorOf(PendingTransactionsManager.props(peerManager, peerEventBus))
}

trait BlockGeneratorBuilder {
  self: StorageBuilder with
    BlockchainConfigBuilder with
    ValidatorsBuilder with
    LedgerBuilder =>

  lazy val blockGenerator = new BlockGenerator(storagesInstance.storages, blockchainConfig, ledger, validators)
}

trait EthServiceBuilder {
  self: StorageBuilder with
    BlockChainBuilder with
    BlockGeneratorBuilder with
    PendingTransactionsManagerBuilder with
    LedgerBuilder with
    ValidatorsBuilder with
    BlockchainConfigBuilder with
    KeyStoreBuilder with
    SyncControllerBuilder =>

  lazy val ethService = new EthService(storagesInstance.storages, blockGenerator, storagesInstance.storages.appStateStorage,
    ledger, blockchainConfig, keyStore, pendingTransactionsManager, syncController)
}

trait PersonalServiceBuilder {
  self: KeyStoreBuilder =>

  lazy val personalService = new PersonalService(keyStore)
}

trait KeyStoreBuilder {
  lazy val keyStore: KeyStore = new KeyStoreImpl(Config.keyStoreDir)
}

trait JSONRpcControllerBuilder {
  this: Web3ServiceBuilder with EthServiceBuilder with NetServiceBuilder with PersonalServiceBuilder =>

  lazy val jsonRpcController = new JsonRpcController(web3Service, netService, ethService, personalService, Config.Network.Rpc)
}

trait JSONRpcHttpServerBuilder {

  self: ActorSystemBuilder with BlockChainBuilder with JSONRpcControllerBuilder =>

  lazy val jsonRpcHttpServerConfig: JsonRpcHttpServerConfig = Config.Network.Rpc

  lazy val jsonRpcHttpServer = new JsonRpcHttpServer(jsonRpcController, jsonRpcHttpServerConfig)
}

trait ValidatorsBuilder {
  self: BlockchainConfigBuilder =>

  val validators = new Validators {
    val blockValidator: BlockValidator = BlockValidator
    val blockHeaderValidator: BlockHeaderValidator = new BlockHeaderValidatorImpl(blockchainConfig)
    val ommersValidator: OmmersValidator = new OmmersValidatorImpl(blockchainConfig)
    val signedTransactionValidator: SignedTransactionValidator = new SignedTransactionValidatorImpl(blockchainConfig)
  }
}

trait LedgerBuilder {
  self: BlockchainConfigBuilder =>

  lazy val ledger: Ledger = new LedgerImpl(VM, blockchainConfig)
}

trait SyncControllerBuilder {

  self: ActorSystemBuilder with
    ServerActorBuilder with
    BlockChainBuilder with
    NodeStatusBuilder with
    PeerManagerActorBuilder with
    StorageBuilder with
    BlockchainConfigBuilder with
    ValidatorsBuilder with
    LedgerBuilder =>

  lazy val syncController = actorSystem.actorOf(
    SyncController.props(
      peerManager,
      storagesInstance.storages.appStateStorage,
      blockchain,
      storagesInstance.storages,
      storagesInstance.storages.fastSyncStateStorage,
      ledger,
      validators),
    "sync-controller")

}

trait ShutdownHookBuilder {

  def shutdown(): Unit

  lazy val shutdownTimeoutDuration = Config.shutdownTimeout

  Runtime.getRuntime.addShutdownHook(new Thread() {
    override def run(): Unit = {
      shutdown()
    }
  })
}

trait GenesisDataLoaderBuilder {
  self: BlockChainBuilder
    with StorageBuilder
    with BlockchainConfigBuilder =>

  lazy val genesisDataLoader = new GenesisDataLoader(storagesInstance.dataSource, blockchain, blockchainConfig)
}

trait Node extends NodeKeyBuilder
  with ActorSystemBuilder
  with StorageBuilder
  with BlockChainBuilder
  with NodeStatusBuilder
  with ForkResolverBuilder
  with HandshakerBuilder
  with PeerManagerActorBuilder
  with ServerActorBuilder
  with SyncControllerBuilder
  with Web3ServiceBuilder
  with EthServiceBuilder
  with NetServiceBuilder
  with PersonalServiceBuilder
  with KeyStoreBuilder
  with BlockGeneratorBuilder
  with ValidatorsBuilder
  with LedgerBuilder
  with JSONRpcControllerBuilder
  with JSONRpcHttpServerBuilder
  with ShutdownHookBuilder
  with GenesisDataLoaderBuilder
  with BlockchainConfigBuilder
  with PeerEventBusBuilder
  with PendingTransactionsManagerBuilder<|MERGE_RESOLUTION|>--- conflicted
+++ resolved
@@ -60,9 +60,6 @@
   lazy val blockchain: Blockchain = BlockchainImpl(storagesInstance.storages)
 }
 
-<<<<<<< HEAD
-trait PeerEventBusBuilder {
-=======
 trait ForkResolverBuilder {
   self: BlockchainConfigBuilder =>
 
@@ -91,8 +88,7 @@
   lazy val handshaker: Handshaker[EtcPeerInfo] = EtcHandshaker(handshakerConfiguration)
 }
 
-trait PeerMessageBusBuilder {
->>>>>>> 1ff5a748
+trait PeerEventBusBuilder {
   self: ActorSystemBuilder =>
 
   lazy val peerEventBus = actorSystem.actorOf(PeerEventBusActor.props)
@@ -104,14 +100,9 @@
     with NodeStatusBuilder
     with StorageBuilder
     with BlockChainBuilder
-<<<<<<< HEAD
-    with BlockchainConfigBuilder
-    with PeerEventBusBuilder =>
-=======
     with HandshakerBuilder
     with ForkResolverBuilder
-    with PeerMessageBusBuilder =>
->>>>>>> 1ff5a748
+    with PeerEventBusBuilder =>
 
   lazy val peerConfiguration = Config.Network.peer
 
@@ -120,14 +111,9 @@
     Config.Network.peer,
     storagesInstance.storages.appStateStorage,
     blockchain,
-<<<<<<< HEAD
-    blockchainConfig,
-    peerEventBus), "peer-manager")
-=======
-    peerMessageBus,
+    peerEventBus,
     forkResolverOpt,
     handshaker), "peer-manager")
->>>>>>> 1ff5a748
 
 }
 
