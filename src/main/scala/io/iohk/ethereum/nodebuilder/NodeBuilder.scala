package io.iohk.ethereum.nodebuilder

import java.security.SecureRandom

import akka.actor.{ActorRef, ActorSystem}
import akka.agent.Agent
import io.iohk.ethereum.blockchain.data.GenesisDataLoader
import io.iohk.ethereum.blockchain.sync.{BlockchainHostActor, SyncController}
import io.iohk.ethereum.db.components.Storages.PruningModeComponent
import io.iohk.ethereum.db.components.{SharedLevelDBDataSources, Storages}
import io.iohk.ethereum.db.storage.AppStateStorage
import io.iohk.ethereum.db.storage.pruning.PruningMode
import io.iohk.ethereum.domain.{Blockchain, BlockchainImpl}
import io.iohk.ethereum.ledger.{Ledger, LedgerImpl}
import io.iohk.ethereum.network.{PeerManagerActor, ServerActor}
import io.iohk.ethereum.jsonrpc._
import io.iohk.ethereum.jsonrpc.http.JsonRpcHttpServer
import io.iohk.ethereum.jsonrpc.http.JsonRpcHttpServer.JsonRpcHttpServerConfig
import io.iohk.ethereum.keystore.{KeyStore, KeyStoreImpl}
import io.iohk.ethereum.mining.BlockGenerator
import io.iohk.ethereum.network.PeerManagerActor.PeerConfiguration
import io.iohk.ethereum.network.EtcPeerManagerActor.PeerInfo
import io.iohk.ethereum.utils._

import scala.concurrent.ExecutionContext.Implicits.global
import io.iohk.ethereum.network._
import io.iohk.ethereum.network.discovery.{DiscoveryConfig, DiscoveryListener, PeerDiscoveryManager}
import io.iohk.ethereum.network.handshaker.{EtcHandshaker, EtcHandshakerConfiguration, Handshaker}
import io.iohk.ethereum.network.p2p.EthereumMessageDecoder
import io.iohk.ethereum.network.rlpx.AuthHandshaker
import io.iohk.ethereum.transactions.PendingTransactionsManager
import io.iohk.ethereum.validators._
import io.iohk.ethereum.vm.VM
import io.iohk.ethereum.ommers.OmmersPool
import io.iohk.ethereum.utils.Config.DbConfig

trait BlockchainConfigBuilder {
  lazy val blockchainConfig = BlockchainConfig(Config.config)
}

trait TxPoolConfigBuilder {
  lazy val txPoolConfig = TxPoolConfig(Config.config)
}

trait MiningConfigBuilder {
  lazy val miningConfig = MiningConfig(Config.config)
}

trait FilterConfigBuilder {
  lazy val filterConfig = FilterConfig(Config.config)
}

trait NodeKeyBuilder {
  self: SecureRandomBuilder =>
  lazy val nodeKey = loadAsymmetricCipherKeyPair(Config.nodeKeyFile, secureRandom)
}

trait ActorSystemBuilder {
  implicit lazy val actorSystem = ActorSystem("etc-client_system")
}

trait PruningConfigBuilder extends PruningModeComponent {
  lazy val pruningMode: PruningMode = PruningConfig(Config.config).mode
}

trait StorageBuilder {
  lazy val storagesInstance =  new SharedLevelDBDataSources with PruningConfigBuilder with Storages.DefaultStorages
}

trait DiscoveryConfigBuilder {
  lazy val discoveryConfig = DiscoveryConfig(Config.config)
}

trait PeerDiscoveryManagerBuilder {
  self: ActorSystemBuilder
  with DiscoveryListenerBuilder
  with NodeStatusBuilder
  with DiscoveryConfigBuilder =>

  lazy val peerDiscoveryManager =
    actorSystem.actorOf(PeerDiscoveryManager.props(discoveryListener, discoveryConfig, nodeStatusHolder), "peer-discovery-manager")
}

trait DiscoveryListenerBuilder {
  self: ActorSystemBuilder
  with DiscoveryConfigBuilder
  with NodeStatusBuilder =>

  lazy val discoveryListener = actorSystem.actorOf(DiscoveryListener.props(discoveryConfig, nodeStatusHolder), "discovery-listener")
}

trait NodeStatusBuilder {

  self : NodeKeyBuilder =>

  private val nodeStatus =
    NodeStatus(
      key = nodeKey,
      serverStatus = ServerStatus.NotListening,
      discoveryStatus = ServerStatus.NotListening)

  lazy val nodeStatusHolder = Agent(nodeStatus)
}

trait BlockChainBuilder {
  self: StorageBuilder =>

  lazy val blockchain: Blockchain = BlockchainImpl(storagesInstance.storages)
}

trait ForkResolverBuilder {
  self: BlockchainConfigBuilder =>

  lazy val forkResolverOpt =
    if (blockchainConfig.customGenesisFileOpt.isDefined) None
    else Some(new ForkResolver.EtcForkResolver(blockchainConfig))
}

trait HandshakerBuilder {
  self: BlockChainBuilder
    with NodeStatusBuilder
    with StorageBuilder
    with PeerManagerActorBuilder
    with BlockchainConfigBuilder
    with ForkResolverBuilder =>

  private val handshakerConfiguration: EtcHandshakerConfiguration =
    new EtcHandshakerConfiguration {
      override val forkResolverOpt: Option[ForkResolver] = self.forkResolverOpt
      override val nodeStatusHolder: Agent[NodeStatus] = self.nodeStatusHolder
      override val peerConfiguration: PeerConfiguration = self.peerConfiguration
      override val blockchain: Blockchain = self.blockchain
      override val appStateStorage: AppStateStorage = self.storagesInstance.storages.appStateStorage
    }

  lazy val handshaker: Handshaker[PeerInfo] = EtcHandshaker(handshakerConfiguration)
}

trait AuthHandshakerBuilder {
  self: NodeKeyBuilder
  with SecureRandomBuilder =>

  lazy val authHandshaker: AuthHandshaker = AuthHandshaker(nodeKey, secureRandom)
}

trait PeerEventBusBuilder {
  self: ActorSystemBuilder =>

  lazy val peerEventBus = actorSystem.actorOf(PeerEventBusActor.props, "peer-event-bus")
}

trait PeerManagerActorBuilder {

  self: ActorSystemBuilder
    with NodeStatusBuilder
    with HandshakerBuilder
    with PeerEventBusBuilder
    with AuthHandshakerBuilder
    with PeerDiscoveryManagerBuilder =>

  lazy val peerConfiguration = Config.Network.peer

  lazy val peerManager = actorSystem.actorOf(PeerManagerActor.props(
    nodeStatusHolder,
    peerDiscoveryManager,
    Config.Network.peer,
    peerEventBus,
    handshaker,
    authHandshaker,
    EthereumMessageDecoder), "peer-manager")

}

trait EtcPeerManagerActorBuilder {
  self: ActorSystemBuilder
    with PeerManagerActorBuilder
    with PeerEventBusBuilder
    with ForkResolverBuilder
    with StorageBuilder =>

  lazy val etcPeerManager = actorSystem.actorOf(EtcPeerManagerActor.props(
    peerManager, peerEventBus, storagesInstance.storages.appStateStorage, forkResolverOpt), "etc-peer-manager")

}

trait BlockchainHostBuilder {
  self: ActorSystemBuilder
    with BlockChainBuilder
    with PeerManagerActorBuilder
    with EtcPeerManagerActorBuilder
    with PeerEventBusBuilder =>

  val blockchainHost = actorSystem.actorOf(BlockchainHostActor.props(
    blockchain, peerConfiguration, peerEventBus, etcPeerManager), "blockchain-host")

}

trait ServerActorBuilder {

  self: ActorSystemBuilder
    with NodeStatusBuilder
    with BlockChainBuilder
    with PeerManagerActorBuilder =>

  lazy val networkConfig = Config.Network

  lazy val server = actorSystem.actorOf(ServerActor.props(nodeStatusHolder, peerManager), "server")

}

trait Web3ServiceBuilder {
  lazy val web3Service = new Web3Service
}

trait NetServiceBuilder {
  this: PeerManagerActorBuilder with NodeStatusBuilder =>

  lazy val netService = new NetService(nodeStatusHolder, peerManager)
}

trait PendingTransactionsManagerBuilder {
  self: ActorSystemBuilder
    with PeerManagerActorBuilder
    with EtcPeerManagerActorBuilder
    with PeerEventBusBuilder
    with TxPoolConfigBuilder =>

  lazy val pendingTransactionsManager: ActorRef = actorSystem.actorOf(PendingTransactionsManager.props(
    txPoolConfig, peerManager, etcPeerManager, peerEventBus))
}

trait FilterManagerBuilder {
  self: ActorSystemBuilder
    with BlockChainBuilder
    with BlockGeneratorBuilder
    with StorageBuilder
    with KeyStoreBuilder
    with PendingTransactionsManagerBuilder
    with FilterConfigBuilder
    with TxPoolConfigBuilder =>

  lazy val filterManager: ActorRef =
    actorSystem.actorOf(
      FilterManager.props(
        blockchain,
        blockGenerator,
        storagesInstance.storages.appStateStorage,
        keyStore,
        pendingTransactionsManager,
        filterConfig,
        txPoolConfig
      )
    )
}

trait BlockGeneratorBuilder {
  self: StorageBuilder with
    BlockchainConfigBuilder with
    ValidatorsBuilder with
    LedgerBuilder with
    MiningConfigBuilder =>

  lazy val blockGenerator = new BlockGenerator(storagesInstance.storages, blockchainConfig, miningConfig, ledger, validators)
}

trait EthServiceBuilder {
  self: StorageBuilder with
    BlockChainBuilder with
    BlockGeneratorBuilder with
    BlockchainConfigBuilder with
    PendingTransactionsManagerBuilder with
    LedgerBuilder with
    ValidatorsBuilder with
    BlockchainConfigBuilder with
    KeyStoreBuilder with
    SyncControllerBuilder with
    OmmersPoolBuilder with
    MiningConfigBuilder with
    TxPoolConfigBuilder with
    FilterManagerBuilder with
    FilterConfigBuilder =>

  lazy val ethService = new EthService(storagesInstance.storages, blockGenerator, storagesInstance.storages.appStateStorage, miningConfig,
    txPoolConfig, ledger, keyStore, pendingTransactionsManager, syncController, ommersPool, filterManager, filterConfig, blockchainConfig)
}

trait PersonalServiceBuilder {
  self: KeyStoreBuilder with
    BlockChainBuilder with
    BlockchainConfigBuilder with
    PendingTransactionsManagerBuilder with
    StorageBuilder with
    TxPoolConfigBuilder =>

  lazy val personalService = new PersonalService(keyStore, blockchain, pendingTransactionsManager,
    storagesInstance.storages.appStateStorage, blockchainConfig, txPoolConfig)
}

trait KeyStoreBuilder {
  self: SecureRandomBuilder =>
  lazy val keyStore: KeyStore = new KeyStoreImpl(Config.keyStoreDir, secureRandom)
}

trait JSONRpcControllerBuilder {
  this: Web3ServiceBuilder with EthServiceBuilder with NetServiceBuilder with PersonalServiceBuilder =>

  lazy val jsonRpcController = new JsonRpcController(web3Service, netService, ethService, personalService, Config.Network.Rpc)
}

trait JSONRpcHttpServerBuilder {

  self: ActorSystemBuilder with BlockChainBuilder with JSONRpcControllerBuilder =>

  lazy val jsonRpcHttpServerConfig: JsonRpcHttpServerConfig = Config.Network.Rpc

  lazy val jsonRpcHttpServer = new JsonRpcHttpServer(jsonRpcController, jsonRpcHttpServerConfig)
}

trait OmmersPoolBuilder {
  self: ActorSystemBuilder with
    BlockChainBuilder with
    MiningConfigBuilder =>

  lazy val ommersPool: ActorRef = actorSystem.actorOf(OmmersPool.props(blockchain, miningConfig))
}

trait ValidatorsBuilder {
  self: BlockchainConfigBuilder =>

  lazy val validators = new Validators {
    val blockValidator: BlockValidator = BlockValidator
    val blockHeaderValidator: BlockHeaderValidator = new BlockHeaderValidatorImpl(blockchainConfig)
    val ommersValidator: OmmersValidator = new OmmersValidatorImpl(blockchainConfig)
    val signedTransactionValidator: SignedTransactionValidator = new SignedTransactionValidatorImpl(blockchainConfig)
  }
}

trait LedgerBuilder {
  self: BlockchainConfigBuilder =>

  lazy val ledger: Ledger = new LedgerImpl(VM, blockchainConfig)
}

trait SyncControllerBuilder {

  self: ActorSystemBuilder with
    ServerActorBuilder with
    BlockChainBuilder with
    NodeStatusBuilder with
    StorageBuilder with
    BlockchainConfigBuilder with
    ValidatorsBuilder with
    LedgerBuilder with
    PeerEventBusBuilder with
    PendingTransactionsManagerBuilder with
    OmmersPoolBuilder with
    EtcPeerManagerActorBuilder =>



  lazy val syncController = actorSystem.actorOf(
    SyncController.props(
      storagesInstance.storages.appStateStorage,
      blockchain,
      storagesInstance.storages,
      storagesInstance.storages.fastSyncStateStorage,
      ledger,
      validators,
      peerEventBus,
      pendingTransactionsManager,
      ommersPool,
      etcPeerManager), "sync-controller")

}

trait ShutdownHookBuilder {

  def shutdown(): Unit

  lazy val shutdownTimeoutDuration = Config.shutdownTimeout

  Runtime.getRuntime.addShutdownHook(new Thread() {
    override def run(): Unit = {
      shutdown()
    }
  })
}

trait GenesisDataLoaderBuilder {
  self: BlockChainBuilder
    with StorageBuilder
    with BlockchainConfigBuilder =>

  lazy val genesisDataLoader = new GenesisDataLoader(storagesInstance.dataSource, blockchain, storagesInstance.pruningMode, blockchainConfig, Config.Db)
}

trait SecureRandomBuilder {
  lazy val secureRandom: SecureRandom = SecureRandom.getInstance(Config.secureRandomAlgo)
}

trait Node extends NodeKeyBuilder
  with ActorSystemBuilder
  with StorageBuilder
  with BlockChainBuilder
  with NodeStatusBuilder
  with ForkResolverBuilder
  with HandshakerBuilder
  with PeerManagerActorBuilder
  with ServerActorBuilder
  with SyncControllerBuilder
  with Web3ServiceBuilder
  with EthServiceBuilder
  with NetServiceBuilder
  with PersonalServiceBuilder
  with KeyStoreBuilder
  with BlockGeneratorBuilder
  with ValidatorsBuilder
  with LedgerBuilder
  with JSONRpcControllerBuilder
  with JSONRpcHttpServerBuilder
  with ShutdownHookBuilder
  with GenesisDataLoaderBuilder
  with BlockchainConfigBuilder
  with PeerEventBusBuilder
  with PendingTransactionsManagerBuilder
  with OmmersPoolBuilder
  with MiningConfigBuilder
  with EtcPeerManagerActorBuilder
  with BlockchainHostBuilder
  with FilterManagerBuilder
  with FilterConfigBuilder
  with TxPoolConfigBuilder
  with SecureRandomBuilder
  with AuthHandshakerBuilder
<<<<<<< HEAD
  with PruningConfigBuilder
=======
  with PeerDiscoveryManagerBuilder
  with DiscoveryConfigBuilder
  with DiscoveryListenerBuilder
>>>>>>> 96f141c0
<|MERGE_RESOLUTION|>--- conflicted
+++ resolved
@@ -432,10 +432,7 @@
   with TxPoolConfigBuilder
   with SecureRandomBuilder
   with AuthHandshakerBuilder
-<<<<<<< HEAD
   with PruningConfigBuilder
-=======
   with PeerDiscoveryManagerBuilder
   with DiscoveryConfigBuilder
-  with DiscoveryListenerBuilder
->>>>>>> 96f141c0
+  with DiscoveryListenerBuilder