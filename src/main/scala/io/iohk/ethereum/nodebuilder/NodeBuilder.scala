package io.iohk.ethereum.nodebuilder

import akka.actor.{ActorRef, ActorSystem}
import akka.agent.Agent
import io.iohk.ethereum.blockchain.data.GenesisDataLoader
import io.iohk.ethereum.blockchain.sync.SyncController
import io.iohk.ethereum.blockchain.sync.SyncController.DependencyActors
import io.iohk.ethereum.db.components.{SharedLevelDBDataSources, Storages}
import io.iohk.ethereum.db.storage.AppStateStorage
import io.iohk.ethereum.domain.{Blockchain, BlockchainImpl}
import io.iohk.ethereum.ledger.{Ledger, LedgerImpl}
import io.iohk.ethereum.network.{PeerManagerActor, ServerActor}
import io.iohk.ethereum.jsonrpc._
import io.iohk.ethereum.jsonrpc.http.JsonRpcHttpServer
import io.iohk.ethereum.jsonrpc.http.JsonRpcHttpServer.JsonRpcHttpServerConfig
import io.iohk.ethereum.keystore.{KeyStore, KeyStoreImpl}
import io.iohk.ethereum.mining.BlockGenerator
import io.iohk.ethereum.network.EtcMessageHandler.EtcPeerInfo
import io.iohk.ethereum.network.PeerManagerActor.PeerConfiguration
import io.iohk.ethereum.utils._

import scala.concurrent.ExecutionContext.Implicits.global
import io.iohk.ethereum.network._
import io.iohk.ethereum.network.handshaker.{EtcHandshaker, EtcHandshakerConfiguration, Handshaker}
import io.iohk.ethereum.transactions.PendingTransactionsManager
import io.iohk.ethereum.validators._
import io.iohk.ethereum.vm.VM
import io.iohk.ethereum.ommers.OmmersPool

trait BlockchainConfigBuilder {
  lazy val blockchainConfig = BlockchainConfig(Config.config)
}

trait MiningConfigBuilder {
  lazy val miningConfig = MiningConfig(Config.config)
}

trait NodeKeyBuilder {
  lazy val nodeKey = loadAsymmetricCipherKeyPair(Config.keysFile)
}

trait ActorSystemBuilder {
  implicit lazy val actorSystem = ActorSystem("etc-client_system")
}

trait StorageBuilder {
  lazy val storagesInstance =  new SharedLevelDBDataSources with Storages.DefaultStorages
}

trait NodeStatusBuilder {

  self : NodeKeyBuilder =>

  private val nodeStatus =
    NodeStatus(
      key = nodeKey,
      serverStatus = ServerStatus.NotListening)

  lazy val nodeStatusHolder = Agent(nodeStatus)
}

trait BlockChainBuilder {
  self: StorageBuilder =>

  lazy val blockchain: Blockchain = BlockchainImpl(storagesInstance.storages)
}

trait ForkResolverBuilder {
  self: BlockchainConfigBuilder =>

  lazy val forkResolverOpt =
    if (blockchainConfig.customGenesisFileOpt.isDefined) None
    else Some(new ForkResolver.EtcForkResolver(blockchainConfig))
}

trait HandshakerBuilder {
  self: BlockChainBuilder
    with NodeStatusBuilder
    with StorageBuilder
    with PeerManagerActorBuilder
    with BlockchainConfigBuilder
    with ForkResolverBuilder =>

  private val handshakerConfiguration: EtcHandshakerConfiguration =
    new EtcHandshakerConfiguration {
      override val forkResolverOpt: Option[ForkResolver] = self.forkResolverOpt
      override val nodeStatusHolder: Agent[NodeStatus] = self.nodeStatusHolder
      override val peerConfiguration: PeerConfiguration = self.peerConfiguration
      override val blockchain: Blockchain = self.blockchain
      override val appStateStorage: AppStateStorage = self.storagesInstance.storages.appStateStorage
    }

  lazy val handshaker: Handshaker[EtcPeerInfo] = EtcHandshaker(handshakerConfiguration)
}

trait PeerMessageBusBuilder {
  self: ActorSystemBuilder =>

  lazy val peerMessageBus = actorSystem.actorOf(PeerMessageBusActor.props)
}

trait PeerManagerActorBuilder {

  self: ActorSystemBuilder
    with NodeStatusBuilder
    with StorageBuilder
    with BlockChainBuilder
    with HandshakerBuilder
    with ForkResolverBuilder
    with PeerMessageBusBuilder =>

  lazy val peerConfiguration = Config.Network.peer

  lazy val peerManager = actorSystem.actorOf(PeerManagerActor.props(
    nodeStatusHolder,
    Config.Network.peer,
    storagesInstance.storages.appStateStorage,
    blockchain,
    peerMessageBus,
    forkResolverOpt,
    handshaker), "peer-manager")

}

trait ServerActorBuilder {

  self: ActorSystemBuilder
    with NodeStatusBuilder
    with BlockChainBuilder
    with PeerManagerActorBuilder =>

  lazy val networkConfig = Config.Network

  lazy val server = actorSystem.actorOf(ServerActor.props(nodeStatusHolder, peerManager), "server")

}

trait Web3ServiceBuilder {
  lazy val web3Service = new Web3Service
}

trait NetServiceBuilder {
  this: PeerManagerActorBuilder with NodeStatusBuilder =>

  lazy val netService = new NetService(nodeStatusHolder, peerManager)
}

trait PendingTransactionsManagerBuilder {
  self: ActorSystemBuilder
    with PeerManagerActorBuilder
    with PeerMessageBusBuilder
    with MiningConfigBuilder =>

  lazy val pendingTransactionsManager: ActorRef = actorSystem.actorOf(PendingTransactionsManager.props(miningConfig, peerManager, peerMessageBus))
}

trait BlockGeneratorBuilder {
  self: StorageBuilder with
    BlockchainConfigBuilder with
    ValidatorsBuilder with
    LedgerBuilder with
    MiningConfigBuilder =>

  lazy val blockGenerator = new BlockGenerator(storagesInstance.storages, blockchainConfig, miningConfig, ledger, validators)
}

trait EthServiceBuilder {
  self: StorageBuilder with
    BlockChainBuilder with
    BlockGeneratorBuilder with
    PendingTransactionsManagerBuilder with
    LedgerBuilder with
    ValidatorsBuilder with
    BlockchainConfigBuilder with
    KeyStoreBuilder with
    SyncControllerBuilder with
    OmmersPoolBuilder with
    MiningConfigBuilder =>

  lazy val ethService = new EthService(storagesInstance.storages, blockGenerator, storagesInstance.storages.appStateStorage, miningConfig,
    ledger, blockchainConfig, keyStore, pendingTransactionsManager, syncController, ommersPool)
}

trait PersonalServiceBuilder {
  self: KeyStoreBuilder =>

  lazy val personalService = new PersonalService(keyStore)
}

trait KeyStoreBuilder {
  lazy val keyStore: KeyStore = new KeyStoreImpl(Config.keyStoreDir)
}

trait JSONRpcControllerBuilder {
  this: Web3ServiceBuilder with EthServiceBuilder with NetServiceBuilder with PersonalServiceBuilder =>

  lazy val jsonRpcController = new JsonRpcController(web3Service, netService, ethService, personalService, Config.Network.Rpc)
}

trait JSONRpcHttpServerBuilder {

  self: ActorSystemBuilder with BlockChainBuilder with JSONRpcControllerBuilder =>

  lazy val jsonRpcHttpServerConfig: JsonRpcHttpServerConfig = Config.Network.Rpc

  lazy val jsonRpcHttpServer = new JsonRpcHttpServer(jsonRpcController, jsonRpcHttpServerConfig)
}

trait OmmersPoolBuilder {
  self: ActorSystemBuilder with
    BlockChainBuilder with
    MiningConfigBuilder =>

  lazy val ommersPool: ActorRef = actorSystem.actorOf(OmmersPool.props(blockchain, miningConfig))
}

trait ValidatorsBuilder {
  self: BlockchainConfigBuilder =>

  val validators = new Validators {
    val blockValidator: BlockValidator = BlockValidator
    val blockHeaderValidator: BlockHeaderValidator = new BlockHeaderValidatorImpl(blockchainConfig)
    val ommersValidator: OmmersValidator = new OmmersValidatorImpl(blockchainConfig)
    val signedTransactionValidator: SignedTransactionValidator = new SignedTransactionValidatorImpl(blockchainConfig)
  }
}

trait LedgerBuilder {
  self: BlockchainConfigBuilder =>

  lazy val ledger: Ledger = new LedgerImpl(VM, blockchainConfig)
}

trait SyncControllerBuilder {

  self: ActorSystemBuilder with
    ServerActorBuilder with
    BlockChainBuilder with
    NodeStatusBuilder with
    PeerManagerActorBuilder with
    StorageBuilder with
    BlockchainConfigBuilder with
    ValidatorsBuilder with
    LedgerBuilder with
    PeerMessageBusBuilder with
    PendingTransactionsManagerBuilder with
    OmmersPoolBuilder =>



  lazy val syncController = actorSystem.actorOf(
    SyncController.props(
      storagesInstance.storages.appStateStorage,
      blockchain,
      storagesInstance.storages,
      storagesInstance.storages.fastSyncStateStorage,
      ledger,
      validators,
<<<<<<< HEAD
      DependencyActors(
        peerManager,
        peerMessageBus,
        pendingTransactionsManager,
        ommersPool
      )),
=======
      peerManager,
      peerMessageBus,
      pendingTransactionsManager,
      ommersPool
      ),
>>>>>>> 0a03a264
    "sync-controller")

}

trait ShutdownHookBuilder {

  def shutdown(): Unit

  lazy val shutdownTimeoutDuration = Config.shutdownTimeout

  Runtime.getRuntime.addShutdownHook(new Thread() {
    override def run(): Unit = {
      shutdown()
    }
  })
}

trait GenesisDataLoaderBuilder {
  self: BlockChainBuilder
    with StorageBuilder
    with BlockchainConfigBuilder =>

  lazy val genesisDataLoader = new GenesisDataLoader(storagesInstance.dataSource, blockchain, blockchainConfig)
}

trait Node extends NodeKeyBuilder
  with ActorSystemBuilder
  with StorageBuilder
  with BlockChainBuilder
  with NodeStatusBuilder
  with ForkResolverBuilder
  with HandshakerBuilder
  with PeerManagerActorBuilder
  with ServerActorBuilder
  with SyncControllerBuilder
  with Web3ServiceBuilder
  with EthServiceBuilder
  with NetServiceBuilder
  with PersonalServiceBuilder
  with KeyStoreBuilder
  with BlockGeneratorBuilder
  with ValidatorsBuilder
  with LedgerBuilder
  with JSONRpcControllerBuilder
  with JSONRpcHttpServerBuilder
  with ShutdownHookBuilder
  with GenesisDataLoaderBuilder
  with BlockchainConfigBuilder
  with PeerMessageBusBuilder
  with PendingTransactionsManagerBuilder
  with OmmersPoolBuilder
  with MiningConfigBuilder<|MERGE_RESOLUTION|>--- conflicted
+++ resolved
@@ -256,20 +256,11 @@
       storagesInstance.storages.fastSyncStateStorage,
       ledger,
       validators,
-<<<<<<< HEAD
-      DependencyActors(
-        peerManager,
-        peerMessageBus,
-        pendingTransactionsManager,
-        ommersPool
-      )),
-=======
       peerManager,
       peerMessageBus,
       pendingTransactionsManager,
       ommersPool
       ),
->>>>>>> 0a03a264
     "sync-controller")
 
 }
