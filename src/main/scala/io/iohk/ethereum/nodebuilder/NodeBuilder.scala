--- conflicted
+++ resolved
@@ -432,10 +432,7 @@
   with TxPoolConfigBuilder
   with SecureRandomBuilder
   with AuthHandshakerBuilder
-<<<<<<< HEAD
   with PruningConfigBuilder
-=======
   with PeerDiscoveryManagerBuilder
   with DiscoveryConfigBuilder
-  with DiscoveryListenerBuilder
->>>>>>> 677d850e
+  with DiscoveryListenerBuilder