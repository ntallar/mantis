--- conflicted
+++ resolved
@@ -148,26 +148,19 @@
     with NodeStatusBuilder
     with HandshakerBuilder
     with PeerEventBusBuilder
-<<<<<<< HEAD
+    with AuthHandshakerBuilder
     with PeerDiscoveryManagerBuilder =>
-=======
-    with AuthHandshakerBuilder =>
->>>>>>> c71301ae
 
   lazy val peerConfiguration = Config.Network.peer
 
   lazy val peerManager = actorSystem.actorOf(PeerManagerActor.props(
     nodeStatusHolder,
+    peerDiscoveryManager,
     Config.Network.peer,
     peerEventBus,
-<<<<<<< HEAD
-    peerDiscoveryManager,
-    handshaker), "peer-manager")
-=======
     handshaker,
     authHandshaker,
     EthereumMessageDecoder), "peer-manager")
->>>>>>> c71301ae
 
 }
 
@@ -428,12 +421,9 @@
   with BlockchainHostBuilder
   with FilterManagerBuilder
   with FilterConfigBuilder
-<<<<<<< HEAD
-  with DiscoveryConfigBuilder
-  with DiscoveryListenerBuilder
-  with PeerDiscoveryManagerBuilder
-=======
   with TxPoolConfigBuilder
   with SecureRandomBuilder
   with AuthHandshakerBuilder
->>>>>>> c71301ae
+  with PeerDiscoveryManagerBuilder
+  with DiscoveryConfigBuilder
+  with DiscoveryListenerBuilder