--- conflicted
+++ resolved
@@ -8,11 +8,7 @@
 import io.iohk.ethereum.domain.{Blockchain, BlockchainImpl}
 import io.iohk.ethereum.ledger.{Ledger, LedgerImpl}
 import io.iohk.ethereum.network.{PeerManagerActor, ServerActor}
-<<<<<<< HEAD
-import io.iohk.ethereum.jsonrpc.{JsonRpcController, NetService, Web3Service}
-=======
-import io.iohk.ethereum.jsonrpc.{EthService, JsonRpcController, Web3Service}
->>>>>>> c0779a6b
+import io.iohk.ethereum.jsonrpc.{EthService, NetService, JsonRpcController, Web3Service}
 import io.iohk.ethereum.jsonrpc.http.JsonRpcHttpServer
 import io.iohk.ethereum.jsonrpc.http.JsonRpcHttpServer.JsonRpcHttpServerConfig
 import io.iohk.ethereum.utils.BlockchainConfig
@@ -94,27 +90,20 @@
   lazy val web3Service = new Web3Service
 }
 
-<<<<<<< HEAD
 trait NetServiceBuilder {
   this: PeerManagerActorBuilder with NodeStatusBuilder =>
 
   lazy val netService = new NetService(nodeStatusHolder, peerManager)
 }
 
-trait JSONRpcControllerBuilder {
-  this: Web3ServiceBuilder with NetServiceBuilder =>
-
-  lazy val jsonRpcController = new JsonRpcController(web3Service, netService)
-=======
 trait EthServiceBuilder {
   lazy val ethService = new EthService
 }
 
 trait JSONRpcControllerBuilder {
-  this: Web3ServiceBuilder with EthServiceBuilder =>
+  this: Web3ServiceBuilder with EthServiceBuilder with NetServiceBuilder =>
 
-  lazy val jsonRpcController = new JsonRpcController(web3Service, ethService)
->>>>>>> c0779a6b
+  lazy val jsonRpcController = new JsonRpcController(web3Service, netService, ethService)
 }
 
 trait JSONRpcHttpServerBuilder {
@@ -188,11 +177,8 @@
   with ServerActorBuilder
   with SyncControllerBuilder
   with Web3ServiceBuilder
-<<<<<<< HEAD
+  with EthServiceBuilder
   with NetServiceBuilder
-=======
-  with EthServiceBuilder
->>>>>>> c0779a6b
   with JSONRpcControllerBuilder
   with JSONRpcHttpServerBuilder
   with ShutdownHookBuilder
