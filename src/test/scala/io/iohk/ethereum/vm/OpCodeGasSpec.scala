package io.iohk.ethereum.vm

import org.scalatest.{FunSuite, Matchers}
import org.scalatest.prop.PropertyChecks
import Generators._
import GasFee._


// scalastyle:off magic.number
class OpCodeGasSpec extends FunSuite with OpCodeTesting with Matchers with PropertyChecks {

  val stackOpsFees = (pushOps ++ dupOps ++ swapOps).map(_ -> G_verylow)

  val constGasFees = Map[OpCode, BigInt](
    STOP -> G_zero,
    ADD -> G_verylow,
    MUL -> G_low,
    SUB -> G_verylow,
    DIV -> G_low,
    SDIV -> G_low,
    MOD -> G_low,
    SMOD -> G_low,
    ADDMOD -> G_mid,
    MULMOD -> G_mid,
    SIGNEXTEND -> G_low,
    LT -> G_verylow,
    GT -> G_verylow,
    SLT -> G_verylow,
    SGT -> G_verylow,
    EQ -> G_verylow,
    ISZERO -> G_verylow,
    AND -> G_verylow,
    OR -> G_verylow,
    XOR -> G_verylow,
    NOT -> G_verylow,
    BYTE -> G_verylow,
    CALLVALUE -> G_base,
    CALLDATALOAD -> G_verylow,
    POP -> G_base,
    SLOAD -> G_sload,
    JUMP -> G_mid,
    JUMPI -> G_high,
    JUMPDEST -> G_jumpdest
  ) ++ stackOpsFees

  def verifyGas(expectedGas: BigInt, stateIn: ProgramState, stateOut: ProgramState, allowOOG: Boolean = true): Unit = {
    if (stateOut.error.contains(OutOfGas) && allowOOG)
      stateIn.gas should be < expectedGas
    else if (stateOut.error.contains(OutOfGas) && !allowOOG)
      fail(s"Unexpected $OutOfGas error")
    else if (stateOut.error.isDefined)
      fail(s"Unexpected ${stateOut.error.get} error")
    else
      stateOut.gas shouldEqual (stateIn.gas - expectedGas)
  }

  test("wordsForBytes helper") {
    val testData = Table(("bytes", "words"),
      0 -> 0, 1 -> 1, 2 -> 1, 32 -> 1, 33 -> 2, 64 -> 2, 65 -> 3, 256 -> 8, 257 -> 9)

    forAll(testData) { (argument, expectedResult) =>
      wordsForBytes(argument) shouldEqual expectedResult
    }
  }

  test("calcMemCost helper") {
    val testData = Table[BigInt, BigInt, BigInt, BigInt](
      ("memSize", "address", "dataSize", "expectedCost"),
      (0, 0, 0, 0),
      (256, 128, 128, 0),
      (128, 1024, 0, 0),
      (123, 122, 1, 0),
      (1024, 1023, 2, G_memory),
      (64000, 128000, 2000, G_memory * 2063 + 24430),
      (1, 1, 1, 0),
      (BigInt(2).pow(30), BigInt(2).pow(30) - 1, 1, 0),
      (BigInt(2).pow(30), BigInt(2).pow(30), 1, G_memory + (2 * BigInt(2).pow(25) + 1) / 512),
      (0, BigInt(2).pow(64), 1, DataWord.MaxValue),
      (4225664, 1, 8421505, G_memory * 4015841 + 89561265)
    )

    forAll(testData) { (memSize, addr, dataSize, expectedCost) =>
      calcMemCost(memSize, addr, dataSize) shouldEqual expectedCost
    }


    val big = getBigIntGen(max = BigInt(2).pow(32))
    forAll(big, big, big) { (memSize, addr, dataSize) =>

      val memNeeded: BigInt = if (dataSize > 0) addr + dataSize else 0

      def c(ms: BigInt): BigInt = {
        val a = wordsForBytes(ms)
        G_memory * a + a * a / 512
      }

      val expectedCost: BigInt =
        if (memNeeded > MaxMemory)
          DataWord.MaxValue
        else if (memSize > memNeeded)
          0
        else
          c(memNeeded) - c(memSize)

      calcMemCost(memSize, addr, dataSize) shouldEqual expectedCost
    }
  }

  test(constGasOps: _*) { op =>
    val stateGen = getProgramStateGen(
      stackGen = getStackGen(elems = op.delta),
      gasGen = getBigIntGen(max = op.constGas * 2))

    forAll(stateGen) { stateIn =>
      val stateOut = op.execute(stateIn)
      verifyGas(constGasFees(op), stateIn, stateOut)
    }
  }

  test(EXP) { op =>
    val table = Table[BigInt, BigInt](("exponent", "expectedGas"),
      (0,  G_exp),
      (1, G_exp + G_expbyte),
      (255, G_exp + G_expbyte),
      (256, G_exp + G_expbyte * 2),
      (BigInt(2).pow(248) - 1, G_exp + G_expbyte * 31),
      (BigInt(2).pow(248), G_exp + G_expbyte * 32),
      (DataWord.MaxValue, G_exp + G_expbyte * 32)
    )

    forAll(table) { (m, expectedGas) =>
      val stackIn = Stack.empty().push(DataWord(m)).push(DataWord.Zero)
      val stateIn = getProgramStateGen().sample.get.withStack(stackIn).copy(gas = expectedGas)
      val stateOut = op.execute(stateIn)
      verifyGas(expectedGas, stateIn, stateOut, allowOOG = false)
    }


    val maxGas = G_exp + G_expbyte * 32
    val stateGen = getProgramStateGen(
      stackGen = getStackGen(elems = 2),
      gasGen = getBigIntGen(max = maxGas)
    )

    forAll(stateGen) { stateIn =>
      val stateOut = op.execute(stateIn)

      val (Seq(_, m: DataWord), _) = stateIn.stack.pop(2)
      val expectedGas = G_exp + G_expbyte * m.byteSize

      verifyGas(expectedGas, stateIn, stateOut)
    }
  }

  test(SHA3) { op =>
    val table = Table[BigInt, BigInt](("size", "expectedGas"),
      (0,  G_sha3),
      (1, G_sha3 + G_sha3word * 1),
      (32, G_sha3 + G_sha3word * 1),
      (33, G_sha3 + G_sha3word * 2),
      (BigInt(2).pow(16), G_sha3 + G_sha3word * 2048),
      (BigInt(2).pow(16) + 1, G_sha3 + G_sha3word * 2049)
    )

    forAll(table) { (size, expectedGas) =>
      val stackIn = Stack.empty().push(DataWord(size)).push(DataWord.Zero)
      val memIn = Memory.empty.store(DataWord.Zero, Array.fill[Byte](size.toInt)(-1))
      val stateIn = getProgramStateGen().sample.get.withStack(stackIn).withMemory(memIn).copy(gas = expectedGas)
      val stateOut = op.execute(stateIn)
      verifyGas(expectedGas, stateIn, stateOut, allowOOG = false)
    }

    val memSize = 256
    val maxGas = G_sha3 + G_sha3word * 8
    val stateGen = getProgramStateGen(
      stackGen = getStackGen(elems = 2, maxWord = DataWord(memSize)),
      gasGen = getBigIntGen(max = maxGas),
      memGen = getMemoryGen(memSize)
    )

    forAll(stateGen) { stateIn =>
      val stateOut = op.execute(stateIn)

      val (Seq(addr, size), _) = stateIn.stack.pop(2)
      val memCost = calcMemCost(stateIn.memory.size, addr, size)
      val shaCost = G_sha3 + G_sha3word * wordsForBytes(size)
      val expectedGas = memCost + shaCost

      verifyGas(expectedGas, stateIn, stateOut)
    }
  }

  test(CODECOPY) { op =>
    val table = Table[BigInt, BigInt](("size", "expectedGas"),
      (0,  G_verylow),
      (1, G_verylow + G_copy * 1),
      (32, G_verylow + G_copy * 1),
      (33, G_verylow + G_copy * 2),
      (BigInt(2).pow(16), G_verylow + G_copy * 2048),
      (BigInt(2).pow(16) + 1, G_verylow + G_copy * 2049)
    )

    forAll(table) { (size, expectedGas) =>
      val stackIn = Stack.empty().push(DataWord(size)).push(DataWord.Zero).push(DataWord.Zero)
      val memIn = Memory.empty.store(DataWord.Zero, Array.fill[Byte](size.toInt)(-1))
      val stateIn = getProgramStateGen().sample.get.withStack(stackIn).withMemory(memIn).copy(gas = expectedGas)
      val stateOut = op.execute(stateIn)
      verifyGas(expectedGas, stateIn, stateOut, allowOOG = false)
    }

<<<<<<< HEAD

=======
>>>>>>> d71e899a
    val maxGas = G_verylow + G_copy * 8
    val stateGen = getProgramStateGen(
      stackGen = getStackGen(elems = 3, maxWord = DataWord(256)),
      memGen = getMemoryGen(256),
      gasGen = getBigIntGen(max = maxGas),
      codeGen = getByteStringGen(0, 256)
    )

    forAll(stateGen) { stateIn =>
      val stateOut = op.execute(stateIn)

      val (Seq(addr, _, size), _) = stateIn.stack.pop(3)
      val memCost = calcMemCost(stateIn.memory.size, addr, size)
      val copyCost = G_copy * wordsForBytes(size)
      val expectedGas = G_verylow + memCost + copyCost

      verifyGas(expectedGas, stateIn, stateOut)
    }
  }

  test(EXTCODECOPY) { op =>
    val table = Table[BigInt, BigInt](("size", "expectedGas"),
      (0,  G_extcode),
      (1, G_extcode + G_copy * 1),
      (32, G_extcode + G_copy * 1),
      (33, G_extcode + G_copy * 2),
      (BigInt(2).pow(16), G_extcode + G_copy * 2048),
      (BigInt(2).pow(16) + 1, G_extcode + G_copy * 2049)
    )

    forAll(table) { (size, expectedGas) =>
      val stackIn = Stack.empty().push(Seq(DataWord(size), DataWord.Zero, DataWord.Zero, DataWord.Zero))
      val memIn = Memory.empty.store(DataWord.Zero, Array.fill[Byte](size.toInt)(-1))
      val stateIn = getProgramStateGen().sample.get.withStack(stackIn).withMemory(memIn).copy(gas = expectedGas)
      val stateOut = op.execute(stateIn)
      verifyGas(expectedGas, stateIn, stateOut, allowOOG = false)
    }

    val maxGas = G_verylow + G_copy * 8
    val stateGen = getProgramStateGen(
      stackGen = getStackGen(elems = 4, maxWord = DataWord(256)),
      gasGen = getBigIntGen(max = maxGas),
      memGen = getMemoryGen(256)
    )

    forAll(stateGen) { stateIn =>
      val stateOut = op.execute(stateIn)

      val (Seq(_, addr, _, size), _) = stateIn.stack.pop(4)
      val memCost = calcMemCost(stateIn.memory.size, addr, size)
      val copyCost = G_copy * wordsForBytes(size)
      val expectedGas = G_extcode + memCost + copyCost

      verifyGas(expectedGas, stateIn, stateOut)
    }
  }

  test(MLOAD) { op =>
    val memSize = 256
    val maxGasUsage = G_verylow + calcMemCost(memSize, memSize, memSize)
    val stateGen = getProgramStateGen(
      stackGen = getStackGen(elems = 2, maxWord = DataWord(memSize)),
      gasGen = getBigIntGen(max = maxGasUsage),
      memGen = getMemoryGen(memSize)
    )

    forAll(stateGen) { stateIn =>
      val stateOut = op.execute(stateIn)
      val (addr, _) = stateIn.stack.pop
      val expectedGas = G_verylow + calcMemCost(stateIn.memory.size, addr, DataWord.Size)

      verifyGas(expectedGas, stateIn, stateOut)
    }
  }

  test(MSTORE) { op =>
    val memSize = 256
    val maxGasUsage = G_verylow + calcMemCost(memSize, memSize, memSize)
    val stateGen = getProgramStateGen(
      stackGen = getStackGen(elems = 2, maxWord = DataWord(memSize)),
      gasGen = getBigIntGen(max = maxGasUsage),
      memGen = getMemoryGen(memSize)
    )

    forAll(stateGen) { stateIn =>
      val stateOut = op.execute(stateIn)
      val (addr, _) = stateIn.stack.pop
      val expectedGas = G_verylow + calcMemCost(stateIn.memory.size, addr, DataWord.Size)

      verifyGas(expectedGas, stateIn, stateOut)
    }
  }

  test(SSTORE) { op =>
    val storage = Storage.Empty.store(DataWord.Zero, DataWord(1))
    val table = Table[BigInt, BigInt, BigInt, BigInt](("addr", "value", "expectedGas", "expectedRefund"),
      (0, 1, G_sreset, 0),
      (0, 0, G_sreset, R_sclear),
      (1, 0, G_sreset, 0),
      (1, 1, G_sset, 0)
    )

    forAll(table) { (addr, value, expectedGas, expectedRefund) =>
      val stackIn = Stack.empty().push(DataWord(value)).push(DataWord(addr))
      val stateIn = getProgramStateGen().sample.get.withStack(stackIn).withStorage(storage).copy(gas = expectedGas)
      val stateOut = op.execute(stateIn)
      verifyGas(expectedGas, stateIn, stateOut, allowOOG = false)
    }


    val maxGasUsage = G_sset + G_sreset
    val stateGen = getProgramStateGen(
      stackGen = getStackGen(elems = 2, maxWord = DataWord(2)),
      gasGen = getBigIntGen(max = maxGasUsage),
      storageGen = getStorageGen(3, getDataWordGen(max = DataWord(1)))
    )

    forAll(stateGen) { stateIn =>
      val stateOut = op.execute(stateIn)

      val (Seq(addr, value), _) = stateIn.stack.pop(2)
      val oldValue = stateIn.storage.load(addr)
      val expectedGas = if (oldValue.isZero && !value.isZero) G_sset else G_sreset
      val expectedRefund = if (value.isZero && !oldValue.isZero) R_sclear else BigInt(0)

      verifyGas(expectedGas, stateIn, stateOut)

      if (expectedGas <= stateIn.gas) {
        stateOut.gasRefund shouldEqual (stateIn.gasRefund + expectedRefund)
      }
    }
  }

  test(logOps: _*) { op =>
    val table = Table[BigInt, BigInt](("size", "expectedGas"),
      (0, G_log + G_logtopic * op.i),
      (13, G_log + G_logtopic * op.i + G_logdata * 13)
    )

    forAll(table) { (size, expectedGas) =>
      val topics = Seq.fill(op.delta - 2)(DataWord.Zero)
      val stackIn = Stack.empty().push(topics).push(DataWord(size)).push(DataWord.Zero)
      val memIn = Memory.empty.store(DataWord.Zero, Array.fill[Byte](size.toInt)(-1))
      val stateIn = getProgramStateGen().sample.get.withStack(stackIn).withMemory(memIn).copy(gas = expectedGas)
      val stateOut = op.execute(stateIn)
      verifyGas(expectedGas, stateIn, stateOut, allowOOG = false)
    }

    val maxGas = G_log + G_logdata * 256 + G_logtopic * 4 + calcMemCost(256, 256, 256)
    val stateGen = getProgramStateGen(
      stackGen = getStackGen(elems = 6, maxWord = DataWord(256)),
      gasGen = getBigIntGen(max = maxGas)
    )

    forAll(stateGen) { stateIn =>
      val stateOut = op.execute(stateIn)

      val (Seq(addr, size, _*), _) = stateIn.stack.pop(op.delta)
      val memCost = calcMemCost(stateIn.memory.size, addr, size)
      val logCost = G_logdata * size + op.i * G_logtopic
      val expectedGas = G_log + memCost + logCost

      verifyGas(expectedGas, stateIn, stateOut)
    }
  }

  test(RETURN) { op =>
    val maxGas = calcMemCost(256, 256, 256)
    val stateGen = getProgramStateGen(
      stackGen = getStackGen(elems = 2, maxWord = DataWord(256)),
      gasGen = getBigIntGen(max = maxGas)
    )

    forAll(stateGen) { stateIn =>
      val stateOut = op.execute(stateIn)

      val (Seq(addr, size), _) = stateIn.stack.pop(2)
      val expectedGas = calcMemCost(stateIn.memory.size, addr, size)

      verifyGas(expectedGas, stateIn, stateOut)
    }
  }

  verifyAllOpCodesRegistered()
}<|MERGE_RESOLUTION|>--- conflicted
+++ resolved
@@ -208,10 +208,7 @@
       verifyGas(expectedGas, stateIn, stateOut, allowOOG = false)
     }
 
-<<<<<<< HEAD
-
-=======
->>>>>>> d71e899a
+
     val maxGas = G_verylow + G_copy * 8
     val stateGen = getProgramStateGen(
       stackGen = getStackGen(elems = 3, maxWord = DataWord(256)),
