--- conflicted
+++ resolved
@@ -21,20 +21,13 @@
 
 import scala.concurrent.duration._
 
-<<<<<<< HEAD
-class PendingTransactionsManagerSpec extends FlatSpec with Matchers with ScalaFutures with DefaultPatience {
-
-  implicit val timeout = Timeout(10.seconds)
-  val waitForActorProcessing: Long = 5.seconds.toMillis
-=======
 class PendingTransactionsManagerSpec extends FlatSpec with Matchers with ScalaFutures with NormalPatience {
->>>>>>> 232e6ce8
 
   "PendingTransactionsManager" should "store pending transactions received from peers" in new TestSetup {
     val msg = SignedTransactions((1 to 10).map(e => newStx(e)))
     pendingTransactionsManager ! MessageFromPeer(msg, PeerId("1"))
 
-    Thread.sleep(waitForActorProcessing)
+    Thread.sleep(Timeouts.normalTimeout.toMillis)
 
     val pendingTxs = (pendingTransactionsManager ? GetPendingTransactions).mapTo[PendingTransactionsResponse].futureValue
     pendingTxs.pendingTransactions.map(_.stx).toSet shouldBe msg.txs.toSet
@@ -45,7 +38,7 @@
     pendingTransactionsManager ! MessageFromPeer(msg, PeerId("1"))
     pendingTransactionsManager ! MessageFromPeer(msg, PeerId("2"))
 
-    Thread.sleep(waitForActorProcessing)
+    Thread.sleep(Timeouts.normalTimeout.toMillis)
 
     val pendingTxs = (pendingTransactionsManager ? GetPendingTransactions).mapTo[PendingTransactionsResponse].futureValue
     pendingTxs.pendingTransactions.map(_.stx).length shouldBe 1
@@ -101,7 +94,7 @@
   it should "not add pending transaction again when it was removed while waiting for peers" in new TestSetup {
     val msg1 = SignedTransactions(Seq(newStx(1)))
     pendingTransactionsManager ! MessageFromPeer(msg1, peer1.id)
-    Thread.sleep(waitForActorProcessing)
+    Thread.sleep(Timeouts.normalTimeout.toMillis)
     pendingTransactionsManager ! RemoveTransactions(msg1.txs)
 
     peerManager.expectMsg(PeerManagerActor.GetPeers)
