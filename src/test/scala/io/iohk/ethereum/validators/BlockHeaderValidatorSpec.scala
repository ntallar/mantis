--- conflicted
+++ resolved
@@ -28,11 +28,8 @@
     override val eip155BlockNumber: BigInt = Long.MaxValue
     override val eip160BlockNumber: BigInt = Long.MaxValue
     override val eip150BlockNumber: BigInt = Long.MaxValue
-<<<<<<< HEAD
+    override val eip106BlockNumber: BigInt = 20
     override val eip161BlockNumber: BigInt = Long.MaxValue
-=======
-    override val eip106BlockNumber: BigInt = 20
->>>>>>> e8fcd098
     override val chainId: Byte = 0x3d.toByte
     override val daoForkBlockHash: ByteString = ByteString("unused")
     override val monetaryPolicyConfig: MonetaryPolicyConfig = null
