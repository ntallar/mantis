--- conflicted
+++ resolved
@@ -90,22 +90,6 @@
     val block = BigInt(1)
     val maxHeaders = 1
 
-<<<<<<< HEAD
-    val fastSyncBlockHeadersRequestHandler =
-      parent.childActorOf(FastSyncBlockHeadersRequestHandler.props(
-        peer.ref,
-        block,
-        maxHeaders,
-        blockchain)(time.scheduler))
-=======
-    val nodeKey: AsymmetricCipherKeyPair = crypto.generateKeyPair()
-
-    val nodeStatus = NodeStatus(
-      key = nodeKey,
-      serverStatus = ServerStatus.NotListening)
-
-    val nodeStatusHolder = Agent(nodeStatus)
-
     val fastSyncBlockHeadersRequestHandler: ActorRef = {
       val request = GetBlockHeaders(Left(block), maxHeaders, skip = 0, reverse = false)
       parent.childActorOf(SyncBlockHeadersRequestHandler.props(
@@ -113,7 +97,6 @@
         request,
         resolveBranches = false)(time.scheduler))
     }
->>>>>>> fcf00ef2
   }
 
 }