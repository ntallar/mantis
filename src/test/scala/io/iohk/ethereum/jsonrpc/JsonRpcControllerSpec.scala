package io.iohk.ethereum.jsonrpc

import io.iohk.ethereum.Fixtures
import io.iohk.ethereum.db.components.{SharedEphemDataSources, Storages}
import io.iohk.ethereum.domain.{Block, BlockchainImpl}
<<<<<<< HEAD
import io.iohk.ethereum.jsonrpc.JsonSerializers.{BlockResponseSerializer, QuantitiesSerializer, SignedTransactionResponseSerializer}
=======
import io.iohk.ethereum.jsonrpc.JsonSerializers.{OptionNoneToJNullSerializer, QuantitiesSerializer, UnformattedDataJsonSerializer}
>>>>>>> 2a38af4f
import io.iohk.ethereum.network.p2p.messages.PV62.BlockBody
import org.json4s.{DefaultFormats, Extraction, Formats}
import io.iohk.ethereum.jsonrpc.NetService.{ListeningResponse, PeerCountResponse, VersionResponse}
import org.json4s.JsonAST._
import org.json4s.JsonDSL._
import org.scalamock.scalatest.MockFactory
import org.scalatest.{FlatSpec, Matchers}
import org.spongycastle.util.encoders.Hex

import scala.concurrent.{Await, Future}
import scala.concurrent.duration._

class JsonRpcControllerSpec extends FlatSpec with Matchers {

  implicit val formats: Formats = DefaultFormats.preservingEmptyValues + OptionNoneToJNullSerializer +
    QuantitiesSerializer + UnformattedDataJsonSerializer

  "JsonRpcController" should "handle valid sha3 request" in new TestSetup {
    val rpcRequest = JsonRpcRequest("2.0", "web3_sha3", Some(JArray(JString("0x1234") :: Nil)), Some(1))

    val response = Await.result(jsonRpcController.handleRequest(rpcRequest), 3.seconds)

    response.jsonrpc shouldBe "2.0"
    response.id shouldBe JInt(1)
    response.error shouldBe None
    response.result shouldBe Some(JString("0x56570de287d73cd1cb6092bb8fdee6173974955fdef345ae579ee9f475ea7432"))
  }

  it should "fail when invalid request is received" in new TestSetup {
    val rpcRequest = JsonRpcRequest("2.0", "web3_sha3", Some(JArray(JString("asdasd") :: Nil)), Some(1))

    val response = Await.result(jsonRpcController.handleRequest(rpcRequest), 3.seconds)

    response.jsonrpc shouldBe "2.0"
    response.id shouldBe JInt(1)
    response.error shouldBe Some(JsonRpcErrors.InvalidParams.copy(message = "Data 'asdasd' should have 0x prefix"))
  }

  it should "handle clientVersion request" in new TestSetup {
    val rpcRequest = JsonRpcRequest("2.0", "web3_clientVersion", None, Some(1))

    val response = Await.result(jsonRpcController.handleRequest(rpcRequest), 3.seconds)

    response.jsonrpc shouldBe "2.0"
    response.id shouldBe JInt(1)
    response.error shouldBe None
    response.result shouldBe Some(JString("etc-client/v0.1"))
  }

<<<<<<< HEAD
  it should "handle eth_blockNumber request" in new TestSetup {
    val bestBlockNumber = 10
    storagesInstance.storages.appStateStorage.putBestBlockNumber(bestBlockNumber)

    val rpcRequest = JsonRpcRequest("2.0", "eth_blockNumber", None, Some(1))
    val response = Await.result(jsonRpcController.handleRequest(rpcRequest), Duration.Inf)

    response.jsonrpc shouldBe "2.0"
    response.id shouldBe JInt(1)
    response.error shouldBe None
    response.result shouldBe Some(JString(s"0xa"))

  }

  it should "handle eth_getBlockTransactionCountByHash request" in new TestSetup {
    implicit val format = DefaultFormats + BlockResponseSerializer + QuantitiesSerializer
=======
  it should "Handle net_peerCount request" in new TestSetup {
    (netService.peerCount _).expects(*).returning(Future.successful(PeerCountResponse(123)))

    val rpcRequest = JsonRpcRequest("2.0", "net_peerCount", None, Some(1))

    val response = Await.result(jsonRpcController.handleRequest(rpcRequest), 3.seconds)

    response.result shouldBe Some(JString("0x7b"))
  }

  it should "Handle net_listening request" in new TestSetup {
    (netService.listening _).expects(*).returning(Future.successful(ListeningResponse(false)))

    val rpcRequest = JsonRpcRequest("2.0", "net_listening", None, Some(1))

    val response = Await.result(jsonRpcController.handleRequest(rpcRequest), 3.seconds)

    response.result shouldBe Some(JBool(false))
  }

  it should "Handle net_version request" in new TestSetup {
    (netService.version _).expects(*).returning(Future.successful(VersionResponse("99")))
>>>>>>> 2a38af4f

    val rpcRequest = JsonRpcRequest("2.0", "net_version", None, Some(1))

    val response = Await.result(jsonRpcController.handleRequest(rpcRequest), 3.seconds)

    response.result shouldBe Some(JString("99"))
  }

  it should "eth_protocolVersion" in new TestSetup {
    val rpcRequest = JsonRpcRequest("2.0", "eth_protocolVersion", None, Some(1))

    val response = Await.result(jsonRpcController.handleRequest(rpcRequest), Duration.Inf)

    response.jsonrpc shouldBe "2.0"
    response.id shouldBe JInt(1)
    response.error shouldBe None
    response.result shouldBe Some(JString("0x3f"))
  }

  it should "handle eth_getBlockTransactionCountByHash request" in new TestSetup {
    val blockToRequest = Block(Fixtures.Blocks.Block3125369.header, Fixtures.Blocks.Block3125369.body)

    blockchain.save(blockToRequest)

    val rpcRequest = JsonRpcRequest(
      "2.0",
      "eth_getBlockTransactionCountByHash",
      Some(JArray(List(JString(s"0x${blockToRequest.header.hashAsHexString}")))),
      Some(JInt(1))
    )
    val response = Await.result(jsonRpcController.handleRequest(rpcRequest), Duration.Inf)

    val expectedTxCount = Extraction.decompose(BigInt(blockToRequest.body.transactionList.size))

    response.jsonrpc shouldBe "2.0"
    response.id shouldBe JInt(1)
    response.error shouldBe None
    response.result shouldBe Some(expectedTxCount)
  }

  it should "handle eth_getBlockByHash request" in new TestSetup {

    val blockToRequest = Block(Fixtures.Blocks.Block3125369.header, Fixtures.Blocks.Block3125369.body)
    val blockTd = blockToRequest.header.difficulty

    blockchain.save(blockToRequest)
    blockchain.save(blockToRequest.header.hash, blockTd)

    val request = JsonRpcRequest(
      "2.0",
      "eth_getBlockByHash",
      Some(JArray(List(JString(s"0x${blockToRequest.header.hashAsHexString}"), JBool(false)))),
      Some(JInt(1))
    )
    val response = Await.result(jsonRpcController.handleRequest(request), Duration.Inf)

    val expectedBlockResponse = Extraction.decompose(BlockResponse(blockToRequest, fullTxs = false, totalDifficulty = Some(blockTd)))

    response.jsonrpc shouldBe "2.0"
    response.id shouldBe JInt(1)
    response.error shouldBe None
    response.result shouldBe Some(expectedBlockResponse)
  }

  it should "handle eth_getUncleByBlockHashAndIndex request" in new TestSetup {
    val uncle = Fixtures.Blocks.DaoForkBlock.header
    val blockToRequest = Block(Fixtures.Blocks.Block3125369.header, BlockBody(Nil, Seq(uncle)))

    blockchain.save(blockToRequest)

    val request: JsonRpcRequest = JsonRpcRequest(
      "2.0",
      "eth_getUncleByBlockHashAndIndex",
      Some(JArray(List(
        JString(s"0x${blockToRequest.header.hashAsHexString}"),
        JString(s"0x${Hex.toHexString(BigInt(0).toByteArray)}")
      ))),
      Some(JInt(1))
    )
    val response = Await.result(jsonRpcController.handleRequest(request), Duration.Inf)

    val expectedUncleBlockResponse = Extraction.decompose(BlockResponse(uncle, None))
      .removeField {
        case ("transactions", _) => true
        case _ => false
      }

    response.jsonrpc shouldBe "2.0"
    response.id shouldBe JInt(1)
    response.error shouldBe None
    response.result shouldBe Some(expectedUncleBlockResponse)
  }

<<<<<<< HEAD
  it should "handle eth_getTransactionByBlockHashAndIndex request" in new TestSetup {
    implicit val format = DefaultFormats + SignedTransactionResponseSerializer

    val blockToRequest = Block(Fixtures.Blocks.Block3125369.header, Fixtures.Blocks.Block3125369.body)
    val txIndexToRequest = blockToRequest.body.transactionList.size / 2

    blockchain.save(blockToRequest)

    val request: JsonRpcRequest = JsonRpcRequest(
      "2.0",
      "eth_getTransactionByBlockHashAndIndex",
      Some(JArray(List(
        JString(s"0x${blockToRequest.header.hashAsHexString}"),
        JString(s"0x${Hex.toHexString(BigInt(txIndexToRequest).toByteArray)}")
      ))),
      Some(JInt(1))
    )
    val response = Await.result(jsonRpcController.handleRequest(request), Duration.Inf)
    val expectedStx = blockToRequest.body.transactionList.apply(txIndexToRequest)
    val expectedTxResponse = Extraction.decompose(
      TransactionResponse(expectedStx, Some(blockToRequest.header), Some(txIndexToRequest))
    )

    response.jsonrpc shouldBe "2.0"
    response.id shouldBe JInt(1)
    response.error shouldBe None
    response.result shouldBe Some(expectedTxResponse)
  }

  trait TestSetup {
=======
  trait TestSetup extends MockFactory {
>>>>>>> 2a38af4f
    val storagesInstance = new SharedEphemDataSources with Storages.DefaultStorages
    val blockchain = BlockchainImpl(storagesInstance.storages)

    val web3Service = new Web3Service
<<<<<<< HEAD
    val ethService = new EthService(blockchain, storagesInstance.storages.appStateStorage)
    val jsonRpcController = new JsonRpcController(web3Service, ethService)
=======
    val ethService = new EthService(blockchain)
    val netService = mock[NetService]
    val jsonRpcController = new JsonRpcController(web3Service, netService, ethService)
>>>>>>> 2a38af4f
  }

}<|MERGE_RESOLUTION|>--- conflicted
+++ resolved
@@ -3,11 +3,7 @@
 import io.iohk.ethereum.Fixtures
 import io.iohk.ethereum.db.components.{SharedEphemDataSources, Storages}
 import io.iohk.ethereum.domain.{Block, BlockchainImpl}
-<<<<<<< HEAD
-import io.iohk.ethereum.jsonrpc.JsonSerializers.{BlockResponseSerializer, QuantitiesSerializer, SignedTransactionResponseSerializer}
-=======
 import io.iohk.ethereum.jsonrpc.JsonSerializers.{OptionNoneToJNullSerializer, QuantitiesSerializer, UnformattedDataJsonSerializer}
->>>>>>> 2a38af4f
 import io.iohk.ethereum.network.p2p.messages.PV62.BlockBody
 import org.json4s.{DefaultFormats, Extraction, Formats}
 import io.iohk.ethereum.jsonrpc.NetService.{ListeningResponse, PeerCountResponse, VersionResponse}
@@ -57,7 +53,47 @@
     response.result shouldBe Some(JString("etc-client/v0.1"))
   }
 
-<<<<<<< HEAD
+  it should "Handle net_peerCount request" in new TestSetup {
+    (netService.peerCount _).expects(*).returning(Future.successful(PeerCountResponse(123)))
+
+    val rpcRequest = JsonRpcRequest("2.0", "net_peerCount", None, Some(1))
+
+    val response = Await.result(jsonRpcController.handleRequest(rpcRequest), 3.seconds)
+
+    response.result shouldBe Some(JString("0x7b"))
+  }
+
+  it should "Handle net_listening request" in new TestSetup {
+    (netService.listening _).expects(*).returning(Future.successful(ListeningResponse(false)))
+
+    val rpcRequest = JsonRpcRequest("2.0", "net_listening", None, Some(1))
+
+    val response = Await.result(jsonRpcController.handleRequest(rpcRequest), 3.seconds)
+
+    response.result shouldBe Some(JBool(false))
+  }
+
+  it should "Handle net_version request" in new TestSetup {
+    (netService.version _).expects(*).returning(Future.successful(VersionResponse("99")))
+
+    val rpcRequest = JsonRpcRequest("2.0", "net_version", None, Some(1))
+
+    val response = Await.result(jsonRpcController.handleRequest(rpcRequest), 3.seconds)
+
+    response.result shouldBe Some(JString("99"))
+  }
+
+  it should "eth_protocolVersion" in new TestSetup {
+    val rpcRequest = JsonRpcRequest("2.0", "eth_protocolVersion", None, Some(1))
+
+    val response = Await.result(jsonRpcController.handleRequest(rpcRequest), Duration.Inf)
+
+    response.jsonrpc shouldBe "2.0"
+    response.id shouldBe JInt(1)
+    response.error shouldBe None
+    response.result shouldBe Some(JString("0x3f"))
+  }
+
   it should "handle eth_blockNumber request" in new TestSetup {
     val bestBlockNumber = 10
     storagesInstance.storages.appStateStorage.putBestBlockNumber(bestBlockNumber)
@@ -70,51 +106,6 @@
     response.error shouldBe None
     response.result shouldBe Some(JString(s"0xa"))
 
-  }
-
-  it should "handle eth_getBlockTransactionCountByHash request" in new TestSetup {
-    implicit val format = DefaultFormats + BlockResponseSerializer + QuantitiesSerializer
-=======
-  it should "Handle net_peerCount request" in new TestSetup {
-    (netService.peerCount _).expects(*).returning(Future.successful(PeerCountResponse(123)))
-
-    val rpcRequest = JsonRpcRequest("2.0", "net_peerCount", None, Some(1))
-
-    val response = Await.result(jsonRpcController.handleRequest(rpcRequest), 3.seconds)
-
-    response.result shouldBe Some(JString("0x7b"))
-  }
-
-  it should "Handle net_listening request" in new TestSetup {
-    (netService.listening _).expects(*).returning(Future.successful(ListeningResponse(false)))
-
-    val rpcRequest = JsonRpcRequest("2.0", "net_listening", None, Some(1))
-
-    val response = Await.result(jsonRpcController.handleRequest(rpcRequest), 3.seconds)
-
-    response.result shouldBe Some(JBool(false))
-  }
-
-  it should "Handle net_version request" in new TestSetup {
-    (netService.version _).expects(*).returning(Future.successful(VersionResponse("99")))
->>>>>>> 2a38af4f
-
-    val rpcRequest = JsonRpcRequest("2.0", "net_version", None, Some(1))
-
-    val response = Await.result(jsonRpcController.handleRequest(rpcRequest), 3.seconds)
-
-    response.result shouldBe Some(JString("99"))
-  }
-
-  it should "eth_protocolVersion" in new TestSetup {
-    val rpcRequest = JsonRpcRequest("2.0", "eth_protocolVersion", None, Some(1))
-
-    val response = Await.result(jsonRpcController.handleRequest(rpcRequest), Duration.Inf)
-
-    response.jsonrpc shouldBe "2.0"
-    response.id shouldBe JInt(1)
-    response.error shouldBe None
-    response.result shouldBe Some(JString("0x3f"))
   }
 
   it should "handle eth_getBlockTransactionCountByHash request" in new TestSetup {
@@ -191,10 +182,7 @@
     response.result shouldBe Some(expectedUncleBlockResponse)
   }
 
-<<<<<<< HEAD
   it should "handle eth_getTransactionByBlockHashAndIndex request" in new TestSetup {
-    implicit val format = DefaultFormats + SignedTransactionResponseSerializer
-
     val blockToRequest = Block(Fixtures.Blocks.Block3125369.header, Fixtures.Blocks.Block3125369.body)
     val txIndexToRequest = blockToRequest.body.transactionList.size / 2
 
@@ -221,22 +209,14 @@
     response.result shouldBe Some(expectedTxResponse)
   }
 
-  trait TestSetup {
-=======
   trait TestSetup extends MockFactory {
->>>>>>> 2a38af4f
     val storagesInstance = new SharedEphemDataSources with Storages.DefaultStorages
     val blockchain = BlockchainImpl(storagesInstance.storages)
 
     val web3Service = new Web3Service
-<<<<<<< HEAD
     val ethService = new EthService(blockchain, storagesInstance.storages.appStateStorage)
-    val jsonRpcController = new JsonRpcController(web3Service, ethService)
-=======
-    val ethService = new EthService(blockchain)
     val netService = mock[NetService]
     val jsonRpcController = new JsonRpcController(web3Service, netService, ethService)
->>>>>>> 2a38af4f
   }
 
 }