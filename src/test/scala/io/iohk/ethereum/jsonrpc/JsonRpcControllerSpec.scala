package io.iohk.ethereum.jsonrpc

import akka.util.ByteString
import io.iohk.ethereum.crypto.kec256
import akka.actor.ActorSystem
import akka.testkit.TestProbe
import akka.util.ByteString
import io.iohk.ethereum.{DefaultPatience, Fixtures}
import io.iohk.ethereum.db.components.{SharedEphemDataSources, Storages}
import io.iohk.ethereum.db.storage.AppStateStorage
import io.iohk.ethereum.domain.{Address, Block, BlockHeader, BlockchainImpl}
import io.iohk.ethereum.jsonrpc.EthService._
import io.iohk.ethereum.jsonrpc.JsonRpcController.JsonRpcConfig
import io.iohk.ethereum.jsonrpc.JsonSerializers.{OptionNoneToJNullSerializer, QuantitiesSerializer, UnformattedDataJsonSerializer}
import io.iohk.ethereum.jsonrpc.PersonalService._
import io.iohk.ethereum.network.p2p.messages.PV62.BlockBody
import io.iohk.ethereum.utils.{Config, MiningConfig}
import io.iohk.ethereum.utils.{BlockchainConfig, Config}
import org.json4s.{DefaultFormats, Extraction, Formats}
import io.iohk.ethereum.jsonrpc.NetService.{ListeningResponse, PeerCountResponse, VersionResponse}
import io.iohk.ethereum.keystore.KeyStore
import io.iohk.ethereum.ledger.{BloomFilter, Ledger}
import io.iohk.ethereum.mining.BlockGenerator
import io.iohk.ethereum.ommers.OmmersPool
import io.iohk.ethereum.ommers.OmmersPool.Ommers
import io.iohk.ethereum.transactions.PendingTransactionsManager
import io.iohk.ethereum.validators.Validators
import org.json4s.JsonAST._
import org.json4s.JsonDSL._
import org.scalamock.scalatest.MockFactory
import org.scalatest.concurrent.{Eventually, ScalaFutures}
import org.scalatest.{FlatSpec, Matchers}
import org.spongycastle.util.encoders.Hex

import scala.concurrent.duration._
import scala.concurrent.{Await, Future}
import scala.concurrent.duration._

class JsonRpcControllerSpec extends FlatSpec with Matchers with ScalaFutures with DefaultPatience with Eventually {

  implicit val formats: Formats = DefaultFormats.preservingEmptyValues + OptionNoneToJNullSerializer +
    QuantitiesSerializer + UnformattedDataJsonSerializer

  "JsonRpcController" should "handle valid sha3 request" in new TestSetup {
    val rpcRequest = JsonRpcRequest("2.0", "web3_sha3", Some(JArray(JString("0x1234") :: Nil)), Some(1))

    val response = Await.result(jsonRpcController.handleRequest(rpcRequest), 3.seconds)

    response.jsonrpc shouldBe "2.0"
    response.id shouldBe JInt(1)
    response.error shouldBe None
    response.result shouldBe Some(JString("0x56570de287d73cd1cb6092bb8fdee6173974955fdef345ae579ee9f475ea7432"))
  }

  it should "fail when invalid request is received" in new TestSetup {
    val rpcRequest = JsonRpcRequest("2.0", "web3_sha3", Some(JArray(JString("asdasd") :: Nil)), Some(1))

    val response = Await.result(jsonRpcController.handleRequest(rpcRequest), 3.seconds)

    response.jsonrpc shouldBe "2.0"
    response.id shouldBe JInt(1)
    response.error shouldBe Some(JsonRpcErrors.InvalidParams("Invalid method parameters"))
  }

  it should "handle clientVersion request" in new TestSetup {
    val rpcRequest = JsonRpcRequest("2.0", "web3_clientVersion", None, Some(1))

    val response = Await.result(jsonRpcController.handleRequest(rpcRequest), 3.seconds)

    response.jsonrpc shouldBe "2.0"
    response.id shouldBe JInt(1)
    response.error shouldBe None
    response.result shouldBe Some(JString("etc-client/v0.1"))
  }

  it should "Handle net_peerCount request" in new TestSetup {
    (netService.peerCount _).expects(*).returning(Future.successful(Right(PeerCountResponse(123))))

    val rpcRequest = JsonRpcRequest("2.0", "net_peerCount", None, Some(1))

    val response = Await.result(jsonRpcController.handleRequest(rpcRequest), 3.seconds)

    response.result shouldBe Some(JString("0x7b"))
  }

  it should "Handle net_listening request" in new TestSetup {
    (netService.listening _).expects(*).returning(Future.successful(Right(ListeningResponse(false))))

    val rpcRequest = JsonRpcRequest("2.0", "net_listening", None, Some(1))

    val response = Await.result(jsonRpcController.handleRequest(rpcRequest), 3.seconds)

    response.result shouldBe Some(JBool(false))
  }

  it should "Handle net_version request" in new TestSetup {
    (netService.version _).expects(*).returning(Future.successful(Right(VersionResponse("99"))))

    val rpcRequest = JsonRpcRequest("2.0", "net_version", None, Some(1))

    val response = Await.result(jsonRpcController.handleRequest(rpcRequest), 3.seconds)

    response.result shouldBe Some(JString("99"))
  }

  it should "eth_protocolVersion" in new TestSetup {
    val rpcRequest = JsonRpcRequest("2.0", "eth_protocolVersion", None, Some(1))

    val response = Await.result(jsonRpcController.handleRequest(rpcRequest), Duration.Inf)

    response.jsonrpc shouldBe "2.0"
    response.id shouldBe JInt(1)
    response.error shouldBe None
    response.result shouldBe Some(JString("0x3f"))
  }

  it should "handle eth_blockNumber request" in new TestSetup {
    val bestBlockNumber = 10
  (appStateStorage.getBestBlockNumber _).expects().returning(bestBlockNumber)

    val rpcRequest = JsonRpcRequest("2.0", "eth_blockNumber", None, Some(1))

    val response = Await.result(jsonRpcController.handleRequest(rpcRequest), Duration.Inf)

    response.jsonrpc shouldBe "2.0"
    response.id shouldBe JInt(1)
    response.error shouldBe None
    response.result shouldBe Some(JString(s"0xa"))
  }

  it should "eth_syncing" in new TestSetup {
    (appStateStorage.getSyncStartingBlock _).expects().returning(100)
    (appStateStorage.getBestBlockNumber _).expects().returning(200)
    (appStateStorage.getEstimatedHighestBlock _).expects().returning(300)

    val rpcRequest = JsonRpcRequest("2.0", "eth_syncing", None, Some(1))

    val response = Await.result(jsonRpcController.handleRequest(rpcRequest), Duration.Inf)

    response.jsonrpc shouldBe "2.0"
    response.id shouldBe JInt(1)
    response.error shouldBe None
    response.result shouldBe Some(JObject("startingBlock" -> "0x64", "currentBlock" -> "0xc8", "highestBlock" -> "0x12c"))
  }

  it should "only allow to call mehtods of enabled apis" in new TestSetup {
    override def config: JsonRpcConfig = new JsonRpcConfig { override val apis = Seq("web3") }

    val ethRpcRequest = JsonRpcRequest("2.0", "eth_protocolVersion", None, Some(1))
    val ethResponse = jsonRpcController.handleRequest(ethRpcRequest).futureValue

    ethResponse.error shouldBe Some(JsonRpcErrors.MethodNotFound)
    ethResponse.result shouldBe None

    val web3RpcRequest = JsonRpcRequest("2.0", "web3_clientVersion", None, Some(1))
    val web3Response = jsonRpcController.handleRequest(web3RpcRequest).futureValue

    web3Response.error shouldBe None
    web3Response.result shouldBe Some(JString("etc-client/v0.1"))
  }

  it should "handle eth_getBlockTransactionCountByHash request" in new TestSetup {
    val blockToRequest = Block(Fixtures.Blocks.Block3125369.header, Fixtures.Blocks.Block3125369.body)

    blockchain.save(blockToRequest)

    val rpcRequest = JsonRpcRequest(
      "2.0",
      "eth_getBlockTransactionCountByHash",
      Some(JArray(List(JString(s"0x${blockToRequest.header.hashAsHexString}")))),
      Some(JInt(1))
    )
    val response = Await.result(jsonRpcController.handleRequest(rpcRequest), Duration.Inf)

    val expectedTxCount = Extraction.decompose(BigInt(blockToRequest.body.transactionList.size))

    response.jsonrpc shouldBe "2.0"
    response.id shouldBe JInt(1)
    response.error shouldBe None
    response.result shouldBe Some(expectedTxCount)
  }

  it should "handle eth_getBlockByHash request" in new TestSetup {

    val blockToRequest = Block(Fixtures.Blocks.Block3125369.header, Fixtures.Blocks.Block3125369.body)
    val blockTd = blockToRequest.header.difficulty

    blockchain.save(blockToRequest)
    blockchain.save(blockToRequest.header.hash, blockTd)

    val request = JsonRpcRequest(
      "2.0",
      "eth_getBlockByHash",
      Some(JArray(List(JString(s"0x${blockToRequest.header.hashAsHexString}"), JBool(false)))),
      Some(JInt(1))
    )
    val response = Await.result(jsonRpcController.handleRequest(request), Duration.Inf)

    val expectedBlockResponse = Extraction.decompose(BlockResponse(blockToRequest, fullTxs = false, totalDifficulty = Some(blockTd)))

    response.jsonrpc shouldBe "2.0"
    response.id shouldBe JInt(1)
    response.error shouldBe None
    response.result shouldBe Some(expectedBlockResponse)
  }

  it should "handle eth_getUncleByBlockHashAndIndex request" in new TestSetup {
    val uncle = Fixtures.Blocks.DaoForkBlock.header
    val blockToRequest = Block(Fixtures.Blocks.Block3125369.header, BlockBody(Nil, Seq(uncle)))

    blockchain.save(blockToRequest)

    val request: JsonRpcRequest = JsonRpcRequest(
      "2.0",
      "eth_getUncleByBlockHashAndIndex",
      Some(JArray(List(
        JString(s"0x${blockToRequest.header.hashAsHexString}"),
        JString(s"0x${Hex.toHexString(BigInt(0).toByteArray)}")
      ))),
      Some(JInt(1))
    )
    val response = Await.result(jsonRpcController.handleRequest(request), Duration.Inf)

    val expectedUncleBlockResponse = Extraction.decompose(BlockResponse(uncle, None))
      .removeField {
        case ("transactions", _) => true
        case _ => false
      }

    response.jsonrpc shouldBe "2.0"
    response.id shouldBe JInt(1)
    response.error shouldBe None
    response.result shouldBe Some(expectedUncleBlockResponse)
  }

  it should "handle eth_getTransactionByBlockHashAndIndex request" in new TestSetup {
    val blockToRequest = Block(Fixtures.Blocks.Block3125369.header, Fixtures.Blocks.Block3125369.body)
    val txIndexToRequest = blockToRequest.body.transactionList.size / 2

    blockchain.save(blockToRequest)

    val request: JsonRpcRequest = JsonRpcRequest(
      "2.0",
      "eth_getTransactionByBlockHashAndIndex",
      Some(JArray(List(
        JString(s"0x${blockToRequest.header.hashAsHexString}"),
        JString(s"0x${Hex.toHexString(BigInt(txIndexToRequest).toByteArray)}")
      ))),
      Some(JInt(1))
    )
    val response = Await.result(jsonRpcController.handleRequest(request), Duration.Inf)
    val expectedStx = blockToRequest.body.transactionList.apply(txIndexToRequest)
    val expectedTxResponse = Extraction.decompose(
      TransactionResponse(expectedStx, Some(blockToRequest.header), Some(txIndexToRequest))
    )

    response.jsonrpc shouldBe "2.0"
    response.id shouldBe JInt(1)
    response.error shouldBe None
    response.result shouldBe Some(expectedTxResponse)
  }

  it should "personal_importRawKey" in new TestSetup {
    val key = "7a44789ed3cd85861c0bbf9693c7e1de1862dd4396c390147ecf1275099c6e6f"
    val keyBytes = ByteString(Hex.decode(key))
    val addr = Address("0x00000000000000000000000000000000000000ff")
    val pass = "aaa"

    (personalService.importRawKey _).expects(ImportRawKeyRequest(keyBytes, pass))
      .returning(Future.successful(Right(ImportRawKeyResponse(addr))))

    val params = JArray(JString(key) :: JString(pass) :: Nil)
    val rpcRequest = JsonRpcRequest("2.0", "personal_importRawKey", Some(params), Some(1))
    val response = jsonRpcController.handleRequest(rpcRequest).futureValue

    response.jsonrpc shouldBe "2.0"
    response.id shouldBe JInt(1)
    response.error shouldBe None
    response.result shouldBe Some(JString(addr.toString))
  }

  it should "personal_newAccount" in new TestSetup {
    val addr = Address("0x00000000000000000000000000000000000000ff")
    val pass = "aaa"

    (personalService.newAccount _).expects(NewAccountRequest(pass))
      .returning(Future.successful(Right(NewAccountResponse(addr))))

    val params = JArray(JString(pass) :: Nil)
    val rpcRequest = JsonRpcRequest("2.0", "personal_newAccount", Some(params), Some(1))
    val response = jsonRpcController.handleRequest(rpcRequest).futureValue

    response.jsonrpc shouldBe "2.0"
    response.id shouldBe JInt(1)
    response.error shouldBe None
    response.result shouldBe Some(JString(addr.toString))
  }

  it should "personal_listAccounts" in new TestSetup {
    val addresses = List(34, 12391, 123).map(Address(_))
    val pass = "aaa"

    (personalService.listAccounts _).expects(ListAccountsRequest())
      .returning(Future.successful(Right(ListAccountsResponse(addresses))))

    val rpcRequest = JsonRpcRequest("2.0", "personal_listAccounts", None, Some(1))
    val response = jsonRpcController.handleRequest(rpcRequest).futureValue

    response.jsonrpc shouldBe "2.0"
    response.id shouldBe JInt(1)
    response.error shouldBe None
    response.result shouldBe Some(JArray(addresses.map(a => JString(a.toString))))
  }

  it should "personal_unlockAccount" in new TestSetup {
    val address = Address(42)
    val pass = "aaa"
    val params = JArray(JString(address.toString) :: JString(pass) :: Nil)

    (personalService.unlockAccount _).expects(UnlockAccountRequest(address, pass))
      .returning(Future.successful(Right(UnlockAccountResponse(true))))

    val rpcRequest = JsonRpcRequest("2.0", "personal_unlockAccount", Some(params), Some(1))
    val response = jsonRpcController.handleRequest(rpcRequest).futureValue

    response.jsonrpc shouldBe "2.0"
    response.id shouldBe JInt(1)
    response.error shouldBe None
    response.result shouldBe Some(JBool(true))
  }

  it should "personal_lockAccount" in new TestSetup {
    val address = Address(42)
    val params = JArray(JString(address.toString) :: Nil)

    (personalService.lockAccount _).expects(LockAccountRequest(address))
      .returning(Future.successful(Right(LockAccountResponse(true))))

    val rpcRequest = JsonRpcRequest("2.0", "personal_lockAccount", Some(params), Some(1))
    val response = jsonRpcController.handleRequest(rpcRequest).futureValue

    response.jsonrpc shouldBe "2.0"
    response.id shouldBe JInt(1)
    response.error shouldBe None
    response.result shouldBe Some(JBool(true))
  }

  it should "personal_sendTransaction" in new TestSetup {
    val params = JArray(
      JObject(
        "from" -> Address(42).toString,
        "to" -> Address(123).toString,
        "value" -> 1000
      ) :: JString("passphrase") :: Nil
    )

    val txHash = ByteString(1, 2, 3, 4)

    (personalService.sendTransaction(_: SendTransactionWithPassphraseRequest)).expects(*)
      .returning(Future.successful(Right(SendTransactionWithPassphraseResponse(txHash))))

    val rpcRequest = JsonRpcRequest("2.0", "personal_sendTransaction", Some(params), Some(1))
    val response = jsonRpcController.handleRequest(rpcRequest).futureValue

    response.jsonrpc shouldBe "2.0"
    response.id shouldBe JInt(1)
    response.error shouldBe None
    response.result shouldBe Some(JString(s"0x${Hex.toHexString(txHash.toArray)}"))
  }

  it should "eth_sendTransaction" in new TestSetup {
    val params = JArray(
      JObject(
        "from" -> Address(42).toString,
        "to" -> Address(123).toString,
        "value" -> 1000
      ) :: Nil
    )

    val txHash = ByteString(1, 2, 3, 4)

    (personalService.sendTransaction(_: SendTransactionRequest)).expects(*)
      .returning(Future.successful(Right(SendTransactionResponse(txHash))))

    val rpcRequest = JsonRpcRequest("2.0", "eth_sendTransaction", Some(params), Some(1))
    val response = jsonRpcController.handleRequest(rpcRequest).futureValue

    response.jsonrpc shouldBe "2.0"
    response.id shouldBe JInt(1)
    response.error shouldBe None
    response.result shouldBe Some(JString(s"0x${Hex.toHexString(txHash.toArray)}"))
  }

  it should "eth_getWork" in new TestSetup {
    val seed = s"""0x${"00" * 32}"""
    val target = "0x1999999999999999999999999999999999999999999999999999999999999999"
    val headerPowHash = s"0x${Hex.toHexString(kec256(BlockHeader.getEncodedWithoutNonce(blockHeader)))}"

    (appStateStorage.getBestBlockNumber _).expects().returns(1)
    (blockGenerator.generateBlockForMining _).expects(*, *, *, *)
      .returns(Right(Block(blockHeader, BlockBody(Nil, Nil))))

    val request: JsonRpcRequest = JsonRpcRequest(
      "2.0",
      "eth_getWork",
      None,
      Some(JInt(1))
    )

    val result: Future[JsonRpcResponse] = jsonRpcController.handleRequest(request)

    pendingTransactionsManager.expectMsg(PendingTransactionsManager.GetPendingTransactions)
    pendingTransactionsManager.reply(PendingTransactionsManager.PendingTransactions(Nil))

    ommersPool.expectMsg(OmmersPool.GetOmmers)
    ommersPool.reply(Ommers(Nil))

    val response = result.futureValue
    response.jsonrpc shouldBe "2.0"
    response.id shouldBe JInt(1)
    response.error shouldBe None
    response.result shouldBe Some(JArray(List(
      JString(headerPowHash),
      JString(seed),
      JString(target)
    )))
  }

  it should "eth_getWork when fail to get ommers and transactions" in new TestSetup {
    val seed = s"""0x${"00" * 32}"""
    val target = "0x1999999999999999999999999999999999999999999999999999999999999999"
    val headerPowHash = s"0x${Hex.toHexString(kec256(BlockHeader.getEncodedWithoutNonce(blockHeader)))}"

    (appStateStorage.getBestBlockNumber _).expects().returns(1)
    (blockGenerator.generateBlockForMining _).expects(*, *, *, *)
      .returns(Right(Block(blockHeader, BlockBody(Nil, Nil))))

    val request: JsonRpcRequest = JsonRpcRequest(
      "2.0",
      "eth_getWork",
      None,
      Some(JInt(1))
    )

    val result: Future[JsonRpcResponse] = jsonRpcController.handleRequest(request)

    pendingTransactionsManager.expectMsg(PendingTransactionsManager.GetPendingTransactions)
    ommersPool.expectMsg(OmmersPool.GetOmmers)
    //on time out it should respond with empty list

    //wait for actor timeouts
    Thread.sleep(4.seconds.toMillis)

    val response = result.futureValue
    response.jsonrpc shouldBe "2.0"
    response.id shouldBe JInt(1)
    response.error shouldBe None
    response.result shouldBe Some(JArray(List(
      JString(headerPowHash),
      JString(seed),
      JString(target)
    )))
  }

  it should "eth_submitWork" in new TestSetup {
    val nonce = s"0x0000000000000001"
    val mixHash =s"""0x${"01" * 32}"""
    val headerPowHash = "02" * 32

    (blockGenerator.getPrepared _)
      .expects(ByteString(Hex.decode(headerPowHash)))
      .returns(Some(Block(blockHeader, BlockBody(Nil, Nil))))
    (appStateStorage.getBestBlockNumber _).expects().returns(1)

    val request: JsonRpcRequest = JsonRpcRequest(
      "2.0",
      "eth_submitWork",
      Some(JArray(List(
        JString(nonce),
        JString(s"0x$headerPowHash"),
        JString(mixHash)
      ))),
      Some(JInt(1))
    )

    val response = jsonRpcController.handleRequest(request).futureValue
    response.jsonrpc shouldBe "2.0"
    response.id shouldBe JInt(1)
    response.error shouldBe None
    response.result shouldBe Some(JBool(true))
  }

  it should "eth_submitHashrate" in new TestSetup {
    val request: JsonRpcRequest = JsonRpcRequest(
      "2.0",
      "eth_submitHashrate",
      Some(JArray(List(
        JString(s"0x500"),
        JString(s"0x59daa26581d0acd1fce254fb7e85952f4c09d0915afd33d3886cd914bc7d283c")
      ))),
      Some(JInt(1))
    )

    val response = jsonRpcController.handleRequest(request).futureValue
    response.jsonrpc shouldBe "2.0"
    response.id shouldBe JInt(1)
    response.error shouldBe None
    response.result shouldBe Some(JBool(true))
  }

  it should "eth_call" in new TestSetup {
    val mockEthService = mock[EthService]
    override val jsonRpcController = new JsonRpcController(web3Service, netService, mockEthService, personalService, config)

    (mockEthService.call _).expects(*).returning(Future.successful(Right(CallResponse(ByteString("asd")))))

    val json = JArray(List(
      JObject(
        "from" -> "0xabbb6bebfa05aa13e908eaa492bd7a8343760477",
        "to" -> "0xda714fe079751fa7a1ad80b76571ea6ec52a446c",
        "gas" -> "0x12",
        "gasPrice" -> "0x123",
        "value" -> "0x99",
        "data" -> "0xFF44"
      ),
      JString("latest")
    ))
    val rpcRequest = JsonRpcRequest("2.0", "eth_call", Some(json), Some(1))
    val response = jsonRpcController.handleRequest(rpcRequest).futureValue

    response.jsonrpc shouldBe "2.0"
    response.id shouldBe JInt(1)
    response.error shouldBe None
    response.result shouldBe Some(JString("0x617364"))
  }

  it should "eth_getCode" in new TestSetup {
    val mockEthService = mock[EthService]
    override val jsonRpcController = new JsonRpcController(web3Service, netService, mockEthService, personalService, config)

    (mockEthService.getCode _).expects(*).returning(Future.successful(Right(GetCodeResponse(ByteString(Hex.decode("FFAA22"))))))

    val request: JsonRpcRequest = JsonRpcRequest(
      "2.0",
      "eth_getCode",
      Some(JArray(List(
        JString(s"0x7B9Bc474667Db2fFE5b08d000F1Acc285B2Ae47D"),
        JString(s"latest")
      ))),
      Some(JInt(1))
    )

    val response = jsonRpcController.handleRequest(request).futureValue
    response.jsonrpc shouldBe "2.0"
    response.id shouldBe JInt(1)
    response.error shouldBe None
    response.result shouldBe Some(JString("0xffaa22"))
  }

  it should "eth_getUncleCountByBlockNumber" in new TestSetup {
    val mockEthService = mock[EthService]
    override val jsonRpcController = new JsonRpcController(web3Service, netService, mockEthService, personalService, config)

    (mockEthService.getUncleCountByBlockNumber _).expects(*)
      .returning(Future.successful(Right(GetUncleCountByBlockNumberResponse(2))))

    val request: JsonRpcRequest = JsonRpcRequest(
      "2.0",
      "eth_getUncleCountByBlockNumber",
      Some(JArray(List(
        JString(s"0x12")
      ))),
      Some(JInt(1))
    )

    val response = jsonRpcController.handleRequest(request).futureValue
    response.jsonrpc shouldBe "2.0"
    response.id shouldBe JInt(1)
    response.error shouldBe None
    response.result shouldBe Some(JString("0x2"))
  }

  it should "eth_getUncleCountByBlockHash " in new TestSetup {
    val mockEthService = mock[EthService]
    override val jsonRpcController = new JsonRpcController(web3Service, netService, mockEthService, personalService, config)

    (mockEthService.getUncleCountByBlockHash _).expects(*)
      .returning(Future.successful(Right(GetUncleCountByBlockHashResponse(3))))

    val request: JsonRpcRequest = JsonRpcRequest(
      "2.0",
      "eth_getUncleCountByBlockHash",
      Some(JArray(List(
        JString(s"0x7dc64cb9d8a95763e288d71088fe3116e10dbff317c09f7a9bd5dd6974d27d20")
      ))),
      Some(JInt(1))
    )

    val response = jsonRpcController.handleRequest(request).futureValue
    response.jsonrpc shouldBe "2.0"
    response.id shouldBe JInt(1)
    response.error shouldBe None
    response.result shouldBe Some(JString("0x3"))
  }

  it should "eth_getBlockTransactionCountByNumber" in new TestSetup {
    val mockEthService = mock[EthService]
    override val jsonRpcController = new JsonRpcController(web3Service, netService, mockEthService, personalService, config)

    (mockEthService.getBlockTransactionCountByNumber _).expects(*)
      .returning(Future.successful(Right(GetBlockTransactionCountByNumberResponse(17))))

    val request: JsonRpcRequest = JsonRpcRequest(
      "2.0",
      "eth_getBlockTransactionCountByNumber",
      Some(JArray(List(
        JString(s"0x123")
      ))),
      Some(JInt(1))
    )

    val response = jsonRpcController.handleRequest(request).futureValue
    response.jsonrpc shouldBe "2.0"
    response.id shouldBe JInt(1)
    response.error shouldBe None
    response.result shouldBe Some(JString("0x11"))
  }

<<<<<<< HEAD
  it should "eth_getBalance" in new TestSetup {
    val mockEthService = mock[EthService]
    override val jsonRpcController = new JsonRpcController(web3Service, netService, mockEthService, personalService, config)

    (mockEthService.getBalance _).expects(*)
      .returning(Future.successful(Right(GetBalanceResponse(17))))

    val request: JsonRpcRequest = JsonRpcRequest(
      "2.0",
      "eth_getBalance",
      Some(JArray(List(
        JString(s"0x7B9Bc474667Db2fFE5b08d000F1Acc285B2Ae47D"),
        JString(s"latest")
      ))),
      Some(JInt(1))
    )

    val response = jsonRpcController.handleRequest(request).futureValue
    response.jsonrpc shouldBe "2.0"
    response.id shouldBe JInt(1)
    response.error shouldBe None
    response.result shouldBe Some(JString("0x11"))
  }

  it should "eth_getStorageAt" in new TestSetup {
    val mockEthService = mock[EthService]
    override val jsonRpcController = new JsonRpcController(web3Service, netService, mockEthService, personalService, config)

    (mockEthService.getStorageAt _).expects(*)
      .returning(Future.successful(Right(GetStorageAtResponse(ByteString("response")))))

    val request: JsonRpcRequest = JsonRpcRequest(
      "2.0",
      "eth_getStorageAt",
      Some(JArray(List(
        JString(s"0x7B9Bc474667Db2fFE5b08d000F1Acc285B2Ae47D"),
        JString(s"0x01"),
        JString(s"latest")
      ))),
      Some(JInt(1))
    )

    val response = jsonRpcController.handleRequest(request).futureValue
    response.jsonrpc shouldBe "2.0"
    response.id shouldBe JInt(1)
    response.error shouldBe None
    response.result shouldBe Some(JString("0x" + Hex.toHexString(ByteString("response").toArray[Byte])))
  }

  it should "eth_getTransactionCount" in new TestSetup {
    val mockEthService = mock[EthService]
    override val jsonRpcController = new JsonRpcController(web3Service, netService, mockEthService, personalService, config)

    (mockEthService.getTransactionCount _).expects(*)
      .returning(Future.successful(Right(GetTransactionCountResponse(123))))

    val request: JsonRpcRequest = JsonRpcRequest(
      "2.0",
      "eth_getTransactionCount",
      Some(JArray(List(
        JString(s"0x7B9Bc474667Db2fFE5b08d000F1Acc285B2Ae47D"),
        JString(s"latest")
      ))),
=======
  it should "eth_coinbase " in new TestSetup {
    val request: JsonRpcRequest = JsonRpcRequest(
      "2.0",
      "eth_coinbase",
      None,
>>>>>>> 3bee5c12
      Some(JInt(1))
    )

    val response = jsonRpcController.handleRequest(request).futureValue
    response.jsonrpc shouldBe "2.0"
    response.id shouldBe JInt(1)
    response.error shouldBe None
<<<<<<< HEAD
    response.result shouldBe Some(JString("0x7b"))
=======
    response.result shouldBe Some(JString("0x" + "42" * 20))
>>>>>>> 3bee5c12
  }

  trait TestSetup extends MockFactory {
    def config: JsonRpcConfig = Config.Network.Rpc

    val storagesInstance = new SharedEphemDataSources with Storages.DefaultStorages
    val blockchain = BlockchainImpl(storagesInstance.storages)
    val blockGenerator: BlockGenerator = mock[BlockGenerator]
    implicit val system = ActorSystem("JsonRpcControllerSpec_System")

    val syncingController = TestProbe()
    val ledger = mock[Ledger]
    val validators = mock[Validators]
    val blockchainConfig = mock[BlockchainConfig]
    val keyStore = mock[KeyStore]

    val pendingTransactionsManager = TestProbe()
    val ommersPool = TestProbe()

    val miningConfig = new MiningConfig {
      override val coinbase: Address = Address(Hex.decode("42" * 20))
      override val blockCacheSize: Int = 30
      override val ommersPoolSize: Int = 30
      override val txPoolSize: Int = 30
      override val poolingServicesTimeout: FiniteDuration = 3.seconds
    }


    val appStateStorage = mock[AppStateStorage]
    val web3Service = new Web3Service
    val netService = mock[NetService]
    val personalService = mock[PersonalService]
    val ethService = new EthService(storagesInstance.storages, blockGenerator, appStateStorage, miningConfig, ledger,
      blockchainConfig, keyStore, pendingTransactionsManager.ref, syncingController.ref, ommersPool.ref)
    val jsonRpcController = new JsonRpcController(web3Service, netService, ethService, personalService, config)

    val blockHeader = BlockHeader(
      parentHash = ByteString("unused"),
      ommersHash = ByteString("unused"),
      beneficiary = ByteString("unused"),
      stateRoot = ByteString("unused"),
      transactionsRoot = ByteString("unused"),
      receiptsRoot = ByteString("unused"),
      logsBloom = BloomFilter.EmptyBloomFilter,
      difficulty = 10,
      number = 2,
      gasLimit = 0,
      gasUsed = 0,
      unixTimestamp = 0,
      extraData = ByteString("unused"),
      mixHash = ByteString("unused"),
      nonce = ByteString("unused"))
  }

}<|MERGE_RESOLUTION|>--- conflicted
+++ resolved
@@ -603,7 +603,7 @@
     response.result shouldBe Some(JString("0x3"))
   }
 
-  it should "eth_getBlockTransactionCountByNumber" in new TestSetup {
+  it should "eth_getBlockTransactionCountByNumber " in new TestSetup {
     val mockEthService = mock[EthService]
     override val jsonRpcController = new JsonRpcController(web3Service, netService, mockEthService, personalService, config)
 
@@ -626,7 +626,21 @@
     response.result shouldBe Some(JString("0x11"))
   }
 
-<<<<<<< HEAD
+  it should "eth_coinbase " in new TestSetup {
+    val request: JsonRpcRequest = JsonRpcRequest(
+      "2.0",
+      "eth_coinbase",
+      None,
+      Some(JInt(1))
+    )
+
+    val response = jsonRpcController.handleRequest(request).futureValue
+    response.jsonrpc shouldBe "2.0"
+    response.id shouldBe JInt(1)
+    response.error shouldBe None
+    response.result shouldBe Some(JString("0x" + "42" * 20))
+  }
+
   it should "eth_getBalance" in new TestSetup {
     val mockEthService = mock[EthService]
     override val jsonRpcController = new JsonRpcController(web3Service, netService, mockEthService, personalService, config)
@@ -690,25 +704,14 @@
         JString(s"0x7B9Bc474667Db2fFE5b08d000F1Acc285B2Ae47D"),
         JString(s"latest")
       ))),
-=======
-  it should "eth_coinbase " in new TestSetup {
-    val request: JsonRpcRequest = JsonRpcRequest(
-      "2.0",
-      "eth_coinbase",
-      None,
->>>>>>> 3bee5c12
-      Some(JInt(1))
-    )
-
-    val response = jsonRpcController.handleRequest(request).futureValue
-    response.jsonrpc shouldBe "2.0"
-    response.id shouldBe JInt(1)
-    response.error shouldBe None
-<<<<<<< HEAD
+      Some(JInt(1))
+    )
+
+    val response = jsonRpcController.handleRequest(request).futureValue
+    response.jsonrpc shouldBe "2.0"
+    response.id shouldBe JInt(1)
+    response.error shouldBe None
     response.result shouldBe Some(JString("0x7b"))
-=======
-    response.result shouldBe Some(JString("0x" + "42" * 20))
->>>>>>> 3bee5c12
   }
 
   trait TestSetup extends MockFactory {
