package io.iohk.ethereum.jsonrpc

import io.iohk.ethereum.crypto.{ECDSASignature, kec256}
import akka.actor.ActorSystem
import akka.testkit.TestProbe
import akka.util.ByteString
import io.circe.Json.JBoolean
import io.iohk.ethereum.{DefaultPatience, Fixtures}
import io.iohk.ethereum.db.components.{SharedEphemDataSources, Storages}
import io.iohk.ethereum.db.storage.AppStateStorage
import io.iohk.ethereum.domain.{Address, Block, BlockHeader, BlockchainImpl}
import io.iohk.ethereum.jsonrpc.EthService._
import io.iohk.ethereum.jsonrpc.JsonRpcController.JsonRpcConfig
import io.iohk.ethereum.jsonrpc.JsonSerializers.{OptionNoneToJNullSerializer, QuantitiesSerializer, UnformattedDataJsonSerializer}
import io.iohk.ethereum.jsonrpc.PersonalService._
import io.iohk.ethereum.network.p2p.messages.PV62.BlockBody
import io.iohk.ethereum.utils.MiningConfig
import io.iohk.ethereum.utils.{BlockchainConfig, Config}
import org.json4s.{DefaultFormats, Extraction, Formats}
import io.iohk.ethereum.jsonrpc.NetService.{ListeningResponse, PeerCountResponse, VersionResponse}
import io.iohk.ethereum.keystore.KeyStore
import io.iohk.ethereum.ledger.{BloomFilter, Ledger}
import io.iohk.ethereum.mining.BlockGenerator
import io.iohk.ethereum.ommers.OmmersPool
import io.iohk.ethereum.ommers.OmmersPool.Ommers
import io.iohk.ethereum.transactions.PendingTransactionsManager
import io.iohk.ethereum.validators.Validators
import org.json4s.JsonAST._
import org.json4s.JsonDSL._
import org.scalamock.scalatest.MockFactory
import org.scalatest.concurrent.{Eventually, ScalaFutures}
import org.scalatest.{FlatSpec, Matchers}
import org.spongycastle.util.encoders.Hex

import scala.concurrent.{Await, Future}
import scala.concurrent.duration._

// scalastyle:off file.size.limit
class JsonRpcControllerSpec extends FlatSpec with Matchers with ScalaFutures with DefaultPatience with Eventually {

  implicit val formats: Formats = DefaultFormats.preservingEmptyValues + OptionNoneToJNullSerializer +
    QuantitiesSerializer + UnformattedDataJsonSerializer

  "JsonRpcController" should "handle valid sha3 request" in new TestSetup {
    val rpcRequest = JsonRpcRequest("2.0", "web3_sha3", Some(JArray(JString("0x1234") :: Nil)), Some(1))

    val response = Await.result(jsonRpcController.handleRequest(rpcRequest), 3.seconds)

    response.jsonrpc shouldBe "2.0"
    response.id shouldBe JInt(1)
    response.error shouldBe None
    response.result shouldBe Some(JString("0x56570de287d73cd1cb6092bb8fdee6173974955fdef345ae579ee9f475ea7432"))
  }

  it should "fail when invalid request is received" in new TestSetup {
    val rpcRequest = JsonRpcRequest("2.0", "web3_sha3", Some(JArray(JString("asdasd") :: Nil)), Some(1))

    val response = Await.result(jsonRpcController.handleRequest(rpcRequest), 3.seconds)

    response.jsonrpc shouldBe "2.0"
    response.id shouldBe JInt(1)
    response.error shouldBe Some(JsonRpcErrors.InvalidParams("Invalid method parameters"))
  }

  it should "handle clientVersion request" in new TestSetup {
    val rpcRequest = JsonRpcRequest("2.0", "web3_clientVersion", None, Some(1))

    val response = Await.result(jsonRpcController.handleRequest(rpcRequest), 3.seconds)

    response.jsonrpc shouldBe "2.0"
    response.id shouldBe JInt(1)
    response.error shouldBe None
    response.result shouldBe Some(JString("etc-client/v0.1"))
  }

  it should "Handle net_peerCount request" in new TestSetup {
    (netService.peerCount _).expects(*).returning(Future.successful(Right(PeerCountResponse(123))))

    val rpcRequest = JsonRpcRequest("2.0", "net_peerCount", None, Some(1))

    val response = Await.result(jsonRpcController.handleRequest(rpcRequest), 3.seconds)

    response.result shouldBe Some(JString("0x7b"))
  }

  it should "Handle net_listening request" in new TestSetup {
    (netService.listening _).expects(*).returning(Future.successful(Right(ListeningResponse(false))))

    val rpcRequest = JsonRpcRequest("2.0", "net_listening", None, Some(1))

    val response = Await.result(jsonRpcController.handleRequest(rpcRequest), 3.seconds)

    response.result shouldBe Some(JBool(false))
  }

  it should "Handle net_version request" in new TestSetup {
    (netService.version _).expects(*).returning(Future.successful(Right(VersionResponse("99"))))

    val rpcRequest = JsonRpcRequest("2.0", "net_version", None, Some(1))

    val response = Await.result(jsonRpcController.handleRequest(rpcRequest), 3.seconds)

    response.result shouldBe Some(JString("99"))
  }

  it should "eth_protocolVersion" in new TestSetup {
    val rpcRequest = JsonRpcRequest("2.0", "eth_protocolVersion", None, Some(1))

    val response = Await.result(jsonRpcController.handleRequest(rpcRequest), Duration.Inf)

    response.jsonrpc shouldBe "2.0"
    response.id shouldBe JInt(1)
    response.error shouldBe None
    response.result shouldBe Some(JString("0x3f"))
  }

  it should "handle eth_blockNumber request" in new TestSetup {
    val bestBlockNumber = 10
  (appStateStorage.getBestBlockNumber _).expects().returning(bestBlockNumber)

    val rpcRequest = JsonRpcRequest("2.0", "eth_blockNumber", None, Some(1))

    val response = Await.result(jsonRpcController.handleRequest(rpcRequest), Duration.Inf)

    response.jsonrpc shouldBe "2.0"
    response.id shouldBe JInt(1)
    response.error shouldBe None
    response.result shouldBe Some(JString(s"0xa"))
  }

  it should "eth_syncing" in new TestSetup {
    (appStateStorage.getSyncStartingBlock _).expects().returning(100)
    (appStateStorage.getBestBlockNumber _).expects().returning(200)
    (appStateStorage.getEstimatedHighestBlock _).expects().returning(300)

    val rpcRequest = JsonRpcRequest("2.0", "eth_syncing", None, Some(1))

    val response = Await.result(jsonRpcController.handleRequest(rpcRequest), Duration.Inf)

    response.jsonrpc shouldBe "2.0"
    response.id shouldBe JInt(1)
    response.error shouldBe None
    response.result shouldBe Some(JObject("startingBlock" -> "0x64", "currentBlock" -> "0xc8", "highestBlock" -> "0x12c"))
  }

  it should "only allow to call mehtods of enabled apis" in new TestSetup {
    override def config: JsonRpcConfig = new JsonRpcConfig { override val apis = Seq("web3") }

    val ethRpcRequest = JsonRpcRequest("2.0", "eth_protocolVersion", None, Some(1))
    val ethResponse = jsonRpcController.handleRequest(ethRpcRequest).futureValue

    ethResponse.error shouldBe Some(JsonRpcErrors.MethodNotFound)
    ethResponse.result shouldBe None

    val web3RpcRequest = JsonRpcRequest("2.0", "web3_clientVersion", None, Some(1))
    val web3Response = jsonRpcController.handleRequest(web3RpcRequest).futureValue

    web3Response.error shouldBe None
    web3Response.result shouldBe Some(JString("etc-client/v0.1"))
  }

  it should "handle eth_getBlockTransactionCountByHash request" in new TestSetup {
    val blockToRequest = Block(Fixtures.Blocks.Block3125369.header, Fixtures.Blocks.Block3125369.body)

    blockchain.save(blockToRequest)

    val rpcRequest = JsonRpcRequest(
      "2.0",
      "eth_getBlockTransactionCountByHash",
      Some(JArray(List(JString(s"0x${blockToRequest.header.hashAsHexString}")))),
      Some(JInt(1))
    )
    val response = Await.result(jsonRpcController.handleRequest(rpcRequest), Duration.Inf)

    val expectedTxCount = Extraction.decompose(BigInt(blockToRequest.body.transactionList.size))

    response.jsonrpc shouldBe "2.0"
    response.id shouldBe JInt(1)
    response.error shouldBe None
    response.result shouldBe Some(expectedTxCount)
  }

  it should "handle eth_getBlockByHash request" in new TestSetup {

    val blockToRequest = Block(Fixtures.Blocks.Block3125369.header, Fixtures.Blocks.Block3125369.body)
    val blockTd = blockToRequest.header.difficulty

    blockchain.save(blockToRequest)
    blockchain.save(blockToRequest.header.hash, blockTd)

    val request = JsonRpcRequest(
      "2.0",
      "eth_getBlockByHash",
      Some(JArray(List(JString(s"0x${blockToRequest.header.hashAsHexString}"), JBool(false)))),
      Some(JInt(1))
    )
    val response = Await.result(jsonRpcController.handleRequest(request), Duration.Inf)

    val expectedBlockResponse = Extraction.decompose(BlockResponse(blockToRequest, fullTxs = false, totalDifficulty = Some(blockTd)))

    response.jsonrpc shouldBe "2.0"
    response.id shouldBe JInt(1)
    response.error shouldBe None
    response.result shouldBe Some(expectedBlockResponse)
  }

  it should "handle eth_getBlockByNumber request" in new TestSetup {

    val blockToRequest = Block(Fixtures.Blocks.Block3125369.header, Fixtures.Blocks.Block3125369.body)
    val blockTd = blockToRequest.header.difficulty

    blockchain.save(blockToRequest)
    blockchain.save(blockToRequest.header.hash, blockTd)

    val request = JsonRpcRequest(
      "2.0",
      "eth_getBlockByNumber",
      Some(JArray(List(JString(s"0x${Hex.toHexString(blockToRequest.header.number.toByteArray)}"), JBool(false)))),
      Some(JInt(1))
    )
    val response = Await.result(jsonRpcController.handleRequest(request), Duration.Inf)

    val expectedBlockResponse = Extraction.decompose(BlockResponse(blockToRequest, fullTxs = false, totalDifficulty = Some(blockTd)))

    response.jsonrpc shouldBe "2.0"
    response.id shouldBe JInt(1)
    response.error shouldBe None
    response.result shouldBe Some(expectedBlockResponse)
  }

  it should "handle eth_getUncleByBlockHashAndIndex request" in new TestSetup {
    val uncle = Fixtures.Blocks.DaoForkBlock.header
    val blockToRequest = Block(Fixtures.Blocks.Block3125369.header, BlockBody(Nil, Seq(uncle)))

    blockchain.save(blockToRequest)

    val request: JsonRpcRequest = JsonRpcRequest(
      "2.0",
      "eth_getUncleByBlockHashAndIndex",
      Some(JArray(List(
        JString(s"0x${blockToRequest.header.hashAsHexString}"),
        JString(s"0x${Hex.toHexString(BigInt(0).toByteArray)}")
      ))),
      Some(JInt(1))
    )
    val response = Await.result(jsonRpcController.handleRequest(request), Duration.Inf)

    val expectedUncleBlockResponse = Extraction.decompose(BlockResponse(uncle, None, pendingBlock = false))
      .removeField {
        case ("transactions", _) => true
        case _ => false
      }

    response.jsonrpc shouldBe "2.0"
    response.id shouldBe JInt(1)
    response.error shouldBe None
    response.result shouldBe Some(expectedUncleBlockResponse)
  }

  it should "handle eth_getUncleByBlockNumberAndIndex request" in new TestSetup {
    val uncle = Fixtures.Blocks.DaoForkBlock.header
    val blockToRequest = Block(Fixtures.Blocks.Block3125369.header, BlockBody(Nil, Seq(uncle)))

    blockchain.save(blockToRequest)

    val request: JsonRpcRequest = JsonRpcRequest(
      "2.0",
      "eth_getUncleByBlockNumberAndIndex",
      Some(JArray(List(
        JString(s"0x${Hex.toHexString(blockToRequest.header.number.toByteArray)}"),
        JString(s"0x${Hex.toHexString(BigInt(0).toByteArray)}")
      ))),
      Some(JInt(1))
    )
    val response = Await.result(jsonRpcController.handleRequest(request), Duration.Inf)

    val expectedUncleBlockResponse = Extraction.decompose(BlockResponse(uncle, None, pendingBlock = false))
      .removeField {
        case ("transactions", _) => true
        case _ => false
      }

    response.jsonrpc shouldBe "2.0"
    response.id shouldBe JInt(1)
    response.error shouldBe None
    response.result shouldBe Some(expectedUncleBlockResponse)
  }

  it should "handle eth_getTransactionByBlockHashAndIndex request" in new TestSetup {
    val blockToRequest = Block(Fixtures.Blocks.Block3125369.header, Fixtures.Blocks.Block3125369.body)
    val txIndexToRequest = blockToRequest.body.transactionList.size / 2

    blockchain.save(blockToRequest)

    val request: JsonRpcRequest = JsonRpcRequest(
      "2.0",
      "eth_getTransactionByBlockHashAndIndex",
      Some(JArray(List(
        JString(s"0x${blockToRequest.header.hashAsHexString}"),
        JString(s"0x${Hex.toHexString(BigInt(txIndexToRequest).toByteArray)}")
      ))),
      Some(JInt(1))
    )
    val response = Await.result(jsonRpcController.handleRequest(request), Duration.Inf)
    val expectedStx = blockToRequest.body.transactionList.apply(txIndexToRequest)
    val expectedTxResponse = Extraction.decompose(
      TransactionResponse(expectedStx, Some(blockToRequest.header), Some(txIndexToRequest))
    )

    response.jsonrpc shouldBe "2.0"
    response.id shouldBe JInt(1)
    response.error shouldBe None
    response.result shouldBe Some(expectedTxResponse)
  }

  it should "personal_importRawKey" in new TestSetup {
    val key = "7a44789ed3cd85861c0bbf9693c7e1de1862dd4396c390147ecf1275099c6e6f"
    val keyBytes = ByteString(Hex.decode(key))
    val addr = Address("0x00000000000000000000000000000000000000ff")
    val pass = "aaa"

    (personalService.importRawKey _).expects(ImportRawKeyRequest(keyBytes, pass))
      .returning(Future.successful(Right(ImportRawKeyResponse(addr))))

    val params = JArray(JString(key) :: JString(pass) :: Nil)
    val rpcRequest = JsonRpcRequest("2.0", "personal_importRawKey", Some(params), Some(1))
    val response = jsonRpcController.handleRequest(rpcRequest).futureValue

    response.jsonrpc shouldBe "2.0"
    response.id shouldBe JInt(1)
    response.error shouldBe None
    response.result shouldBe Some(JString(addr.toString))
  }

  it should "personal_newAccount" in new TestSetup {
    val addr = Address("0x00000000000000000000000000000000000000ff")
    val pass = "aaa"

    (personalService.newAccount _).expects(NewAccountRequest(pass))
      .returning(Future.successful(Right(NewAccountResponse(addr))))

    val params = JArray(JString(pass) :: Nil)
    val rpcRequest = JsonRpcRequest("2.0", "personal_newAccount", Some(params), Some(1))
    val response = jsonRpcController.handleRequest(rpcRequest).futureValue

    response.jsonrpc shouldBe "2.0"
    response.id shouldBe JInt(1)
    response.error shouldBe None
    response.result shouldBe Some(JString(addr.toString))
  }

  it should "personal_listAccounts" in new TestSetup {
    val addresses = List(34, 12391, 123).map(Address(_))
    val pass = "aaa"

    (personalService.listAccounts _).expects(ListAccountsRequest())
      .returning(Future.successful(Right(ListAccountsResponse(addresses))))

    val rpcRequest = JsonRpcRequest("2.0", "personal_listAccounts", None, Some(1))
    val response = jsonRpcController.handleRequest(rpcRequest).futureValue

    response.jsonrpc shouldBe "2.0"
    response.id shouldBe JInt(1)
    response.error shouldBe None
    response.result shouldBe Some(JArray(addresses.map(a => JString(a.toString))))
  }

  it should "personal_unlockAccount" in new TestSetup {
    val address = Address(42)
    val pass = "aaa"
    val params = JArray(JString(address.toString) :: JString(pass) :: Nil)

    (personalService.unlockAccount _).expects(UnlockAccountRequest(address, pass))
      .returning(Future.successful(Right(UnlockAccountResponse(true))))

    val rpcRequest = JsonRpcRequest("2.0", "personal_unlockAccount", Some(params), Some(1))
    val response = jsonRpcController.handleRequest(rpcRequest).futureValue

    response.jsonrpc shouldBe "2.0"
    response.id shouldBe JInt(1)
    response.error shouldBe None
    response.result shouldBe Some(JBool(true))
  }

  it should "personal_lockAccount" in new TestSetup {
    val address = Address(42)
    val params = JArray(JString(address.toString) :: Nil)

    (personalService.lockAccount _).expects(LockAccountRequest(address))
      .returning(Future.successful(Right(LockAccountResponse(true))))

    val rpcRequest = JsonRpcRequest("2.0", "personal_lockAccount", Some(params), Some(1))
    val response = jsonRpcController.handleRequest(rpcRequest).futureValue

    response.jsonrpc shouldBe "2.0"
    response.id shouldBe JInt(1)
    response.error shouldBe None
    response.result shouldBe Some(JBool(true))
  }

  it should "personal_sendTransaction" in new TestSetup {
    val params = JArray(
      JObject(
        "from" -> Address(42).toString,
        "to" -> Address(123).toString,
        "value" -> 1000
      ) :: JString("passphrase") :: Nil
    )

    val txHash = ByteString(1, 2, 3, 4)

    (personalService.sendTransaction(_: SendTransactionWithPassphraseRequest)).expects(*)
      .returning(Future.successful(Right(SendTransactionWithPassphraseResponse(txHash))))

    val rpcRequest = JsonRpcRequest("2.0", "personal_sendTransaction", Some(params), Some(1))
    val response = jsonRpcController.handleRequest(rpcRequest).futureValue

    response.jsonrpc shouldBe "2.0"
    response.id shouldBe JInt(1)
    response.error shouldBe None
    response.result shouldBe Some(JString(s"0x${Hex.toHexString(txHash.toArray)}"))
  }

  it should "eth_sendTransaction" in new TestSetup {
    val params = JArray(
      JObject(
        "from" -> Address(42).toString,
        "to" -> Address(123).toString,
        "value" -> 1000
      ) :: Nil
    )

    val txHash = ByteString(1, 2, 3, 4)

    (personalService.sendTransaction(_: SendTransactionRequest)).expects(*)
      .returning(Future.successful(Right(SendTransactionResponse(txHash))))

    val rpcRequest = JsonRpcRequest("2.0", "eth_sendTransaction", Some(params), Some(1))
    val response = jsonRpcController.handleRequest(rpcRequest).futureValue

    response.jsonrpc shouldBe "2.0"
    response.id shouldBe JInt(1)
    response.error shouldBe None
    response.result shouldBe Some(JString(s"0x${Hex.toHexString(txHash.toArray)}"))
  }

  it should "eth_getWork" in new TestSetup {
    val seed = s"""0x${"00" * 32}"""
    val target = "0x1999999999999999999999999999999999999999999999999999999999999999"
    val headerPowHash = s"0x${Hex.toHexString(kec256(BlockHeader.getEncodedWithoutNonce(blockHeader)))}"

    (appStateStorage.getBestBlockNumber _).expects().returns(1)
    (blockGenerator.generateBlockForMining _).expects(*, *, *, *)
      .returns(Right(Block(blockHeader, BlockBody(Nil, Nil))))

    val request: JsonRpcRequest = JsonRpcRequest(
      "2.0",
      "eth_getWork",
      None,
      Some(JInt(1))
    )

    val result: Future[JsonRpcResponse] = jsonRpcController.handleRequest(request)

    pendingTransactionsManager.expectMsg(PendingTransactionsManager.GetPendingTransactions)
    pendingTransactionsManager.reply(PendingTransactionsManager.PendingTransactions(Nil))

    ommersPool.expectMsg(OmmersPool.GetOmmers(2))
    ommersPool.reply(Ommers(Nil))

    val response = result.futureValue
    response.jsonrpc shouldBe "2.0"
    response.id shouldBe JInt(1)
    response.error shouldBe None
    response.result shouldBe Some(JArray(List(
      JString(headerPowHash),
      JString(seed),
      JString(target)
    )))
  }

  it should "eth_getWork when fail to get ommers and transactions" in new TestSetup {
    val seed = s"""0x${"00" * 32}"""
    val target = "0x1999999999999999999999999999999999999999999999999999999999999999"
    val headerPowHash = s"0x${Hex.toHexString(kec256(BlockHeader.getEncodedWithoutNonce(blockHeader)))}"

    (appStateStorage.getBestBlockNumber _).expects().returns(1)
    (blockGenerator.generateBlockForMining _).expects(*, *, *, *)
      .returns(Right(Block(blockHeader, BlockBody(Nil, Nil))))

    val request: JsonRpcRequest = JsonRpcRequest(
      "2.0",
      "eth_getWork",
      None,
      Some(JInt(1))
    )

    val result: Future[JsonRpcResponse] = jsonRpcController.handleRequest(request)

    pendingTransactionsManager.expectMsg(PendingTransactionsManager.GetPendingTransactions)
    ommersPool.expectMsg(OmmersPool.GetOmmers(2))
    //on time out it should respond with empty list

    //wait for actor timeouts
    Thread.sleep(4.seconds.toMillis)

    val response = result.futureValue
    response.jsonrpc shouldBe "2.0"
    response.id shouldBe JInt(1)
    response.error shouldBe None
    response.result shouldBe Some(JArray(List(
      JString(headerPowHash),
      JString(seed),
      JString(target)
    )))
  }

  it should "eth_submitWork" in new TestSetup {
    val nonce = s"0x0000000000000001"
    val mixHash =s"""0x${"01" * 32}"""
    val headerPowHash = "02" * 32

    (blockGenerator.getPrepared _)
      .expects(ByteString(Hex.decode(headerPowHash)))
      .returns(Some(Block(blockHeader, BlockBody(Nil, Nil))))
    (appStateStorage.getBestBlockNumber _).expects().returns(1)

    val request: JsonRpcRequest = JsonRpcRequest(
      "2.0",
      "eth_submitWork",
      Some(JArray(List(
        JString(nonce),
        JString(s"0x$headerPowHash"),
        JString(mixHash)
      ))),
      Some(JInt(1))
    )

    val response = jsonRpcController.handleRequest(request).futureValue
    response.jsonrpc shouldBe "2.0"
    response.id shouldBe JInt(1)
    response.error shouldBe None
    response.result shouldBe Some(JBool(true))
  }

  it should "eth_submitHashrate" in new TestSetup {
    val request: JsonRpcRequest = JsonRpcRequest(
      "2.0",
      "eth_submitHashrate",
      Some(JArray(List(
        JString(s"0x${"0" * 61}500"),
        JString(s"0x59daa26581d0acd1fce254fb7e85952f4c09d0915afd33d3886cd914bc7d283c")
      ))),
      Some(JInt(1))
    )

    val response = jsonRpcController.handleRequest(request).futureValue
    response.jsonrpc shouldBe "2.0"
    response.id shouldBe JInt(1)
    response.error shouldBe None
    response.result shouldBe Some(JBool(true))
  }

  it should "eth_hashrate" in new TestSetup {
    val request: JsonRpcRequest = JsonRpcRequest(
      "2.0",
      "eth_hashrate",
      None,
      Some(JInt(1))
    )

    val response = jsonRpcController.handleRequest(request).futureValue
    response.jsonrpc shouldBe "2.0"
    response.id shouldBe JInt(1)
    response.error shouldBe None
    response.result shouldBe Some(JString("0x0"))
  }

  it should "eth_gasPrice" in new TestSetup {
    (appStateStorage.getBestBlockNumber _).expects().returning(42)
    blockchain.save(Block(Fixtures.Blocks.Block3125369.header.copy(number = 42), Fixtures.Blocks.Block3125369.body))

    val request: JsonRpcRequest = JsonRpcRequest(
      "2.0",
      "eth_gasPrice",
      None,
      Some(JInt(1))
    )

    val response = jsonRpcController.handleRequest(request).futureValue
    response.jsonrpc shouldBe "2.0"
    response.id shouldBe JInt(1)
    response.error shouldBe None
    response.result shouldBe Some(JString("0x4a817c800"))
  }

  it should "eth_call" in new TestSetup {
    val mockEthService = mock[EthService]
    override val jsonRpcController = new JsonRpcController(web3Service, netService, mockEthService, personalService, config)

    (mockEthService.call _).expects(*).returning(Future.successful(Right(CallResponse(ByteString("asd")))))

    val json = JArray(List(
      JObject(
        "from" -> "0xabbb6bebfa05aa13e908eaa492bd7a8343760477",
        "to" -> "0xda714fe079751fa7a1ad80b76571ea6ec52a446c",
        "gas" -> "0x12",
        "gasPrice" -> "0x123",
        "value" -> "0x99",
        "data" -> "0xFF44"
      ),
      JString("latest")
    ))
    val rpcRequest = JsonRpcRequest("2.0", "eth_call", Some(json), Some(1))
    val response = jsonRpcController.handleRequest(rpcRequest).futureValue

    response.jsonrpc shouldBe "2.0"
    response.id shouldBe JInt(1)
    response.error shouldBe None
    response.result shouldBe Some(JString("0x617364"))
  }

  it should "eth_estimateGas" in new TestSetup {
    val mockEthService = mock[EthService]
    override val jsonRpcController = new JsonRpcController(web3Service, netService, mockEthService, personalService, config)

    (mockEthService.estimateGas _).expects(*).returning(Future.successful(Right(EstimateGasResponse(2310))))

    val json = JArray(List(
      JObject(
        "from" -> "0xabbb6bebfa05aa13e908eaa492bd7a8343760477",
        "to" -> "0xda714fe079751fa7a1ad80b76571ea6ec52a446c",
        "gas" -> "0x12",
        "gasPrice" -> "0x123",
        "value" -> "0x99",
        "data" -> "0xFF44"
      ),
      JString("latest")
    ))
    val rpcRequest = JsonRpcRequest("2.0", "eth_estimateGas", Some(json), Some(1))
    val response = jsonRpcController.handleRequest(rpcRequest).futureValue

    response.jsonrpc shouldBe "2.0"
    response.id shouldBe JInt(1)
    response.error shouldBe None
    response.result shouldBe Some(JString("0x906"))
  }

  it should "eth_getCode" in new TestSetup {
    val mockEthService = mock[EthService]
    override val jsonRpcController = new JsonRpcController(web3Service, netService, mockEthService, personalService, config)

    (mockEthService.getCode _).expects(*).returning(Future.successful(Right(GetCodeResponse(ByteString(Hex.decode("FFAA22"))))))

    val request: JsonRpcRequest = JsonRpcRequest(
      "2.0",
      "eth_getCode",
      Some(JArray(List(
        JString(s"0x7B9Bc474667Db2fFE5b08d000F1Acc285B2Ae47D"),
        JString(s"latest")
      ))),
      Some(JInt(1))
    )

    val response = jsonRpcController.handleRequest(request).futureValue
    response.jsonrpc shouldBe "2.0"
    response.id shouldBe JInt(1)
    response.error shouldBe None
    response.result shouldBe Some(JString("0xffaa22"))
  }

  it should "eth_getUncleCountByBlockNumber" in new TestSetup {
    val mockEthService = mock[EthService]
    override val jsonRpcController = new JsonRpcController(web3Service, netService, mockEthService, personalService, config)

    (mockEthService.getUncleCountByBlockNumber _).expects(*)
      .returning(Future.successful(Right(GetUncleCountByBlockNumberResponse(2))))

    val request: JsonRpcRequest = JsonRpcRequest(
      "2.0",
      "eth_getUncleCountByBlockNumber",
      Some(JArray(List(
        JString(s"0x12")
      ))),
      Some(JInt(1))
    )

    val response = jsonRpcController.handleRequest(request).futureValue
    response.jsonrpc shouldBe "2.0"
    response.id shouldBe JInt(1)
    response.error shouldBe None
    response.result shouldBe Some(JString("0x2"))
  }

  it should "eth_getUncleCountByBlockHash " in new TestSetup {
    val mockEthService = mock[EthService]
    override val jsonRpcController = new JsonRpcController(web3Service, netService, mockEthService, personalService, config)

    (mockEthService.getUncleCountByBlockHash _).expects(*)
      .returning(Future.successful(Right(GetUncleCountByBlockHashResponse(3))))

    val request: JsonRpcRequest = JsonRpcRequest(
      "2.0",
      "eth_getUncleCountByBlockHash",
      Some(JArray(List(
        JString(s"0x7dc64cb9d8a95763e288d71088fe3116e10dbff317c09f7a9bd5dd6974d27d20")
      ))),
      Some(JInt(1))
    )

    val response = jsonRpcController.handleRequest(request).futureValue
    response.jsonrpc shouldBe "2.0"
    response.id shouldBe JInt(1)
    response.error shouldBe None
    response.result shouldBe Some(JString("0x3"))
  }

  it should "eth_getBlockTransactionCountByNumber " in new TestSetup {
    val mockEthService = mock[EthService]
    override val jsonRpcController = new JsonRpcController(web3Service, netService, mockEthService, personalService, config)

    (mockEthService.getBlockTransactionCountByNumber _).expects(*)
      .returning(Future.successful(Right(GetBlockTransactionCountByNumberResponse(17))))

    val request: JsonRpcRequest = JsonRpcRequest(
      "2.0",
      "eth_getBlockTransactionCountByNumber",
      Some(JArray(List(
        JString(s"0x123")
      ))),
      Some(JInt(1))
    )

    val response = jsonRpcController.handleRequest(request).futureValue
    response.jsonrpc shouldBe "2.0"
    response.id shouldBe JInt(1)
    response.error shouldBe None
    response.result shouldBe Some(JString("0x11"))
  }

  it should "eth_coinbase " in new TestSetup {
    val request: JsonRpcRequest = JsonRpcRequest(
      "2.0",
      "eth_coinbase",
      None,
      Some(JInt(1))
    )

    val response = jsonRpcController.handleRequest(request).futureValue
    response.jsonrpc shouldBe "2.0"
    response.id shouldBe JInt(1)
    response.error shouldBe None
    response.result shouldBe Some(JString("0x" + "42" * 20))
  }

  it should "eth_getTransactionByBlockNumberAndIndex by tag" in new TestSetup {
    val blockToRequest = Block(Fixtures.Blocks.Block3125369.header, Fixtures.Blocks.Block3125369.body)
    val txIndex = 1

    blockchain.save(blockToRequest)
    (appStateStorage.getBestBlockNumber _).expects().returns(blockToRequest.header.number)

    val request: JsonRpcRequest = JsonRpcRequest(
      "2.0",
      "eth_getTransactionByBlockNumberAndIndex",
      Some(JArray(List(
        JString(s"latest"),
        JString(s"0x${Hex.toHexString(BigInt(txIndex).toByteArray)}")
      ))),
      Some(JInt(1))
    )
    val response = jsonRpcController.handleRequest(request).futureValue
    val expectedStx = blockToRequest.body.transactionList(txIndex)
    val expectedTxResponse = Extraction.decompose(
      TransactionResponse(expectedStx, Some(blockToRequest.header), Some(txIndex))
    )

    response.jsonrpc shouldBe "2.0"
    response.id shouldBe JInt(1)
    response.error shouldBe None
    response.result shouldBe Some(expectedTxResponse)
  }

  it should "eth_getTransactionByBlockNumberAndIndex by hex number" in new TestSetup {
    val blockToRequest = Block(Fixtures.Blocks.Block3125369.header.copy(number = BigInt(0xC005)), Fixtures.Blocks.Block3125369.body)
    val txIndex = 1

    blockchain.save(blockToRequest)

    val request: JsonRpcRequest = JsonRpcRequest(
      "2.0",
      "eth_getTransactionByBlockNumberAndIndex",
      Some(JArray(List(
        JString(s"0xC005"),
        JString(s"0x${Hex.toHexString(BigInt(txIndex).toByteArray)}")
      ))),
      Some(JInt(1))
    )
    val response = jsonRpcController.handleRequest(request).futureValue
    val expectedStx = blockToRequest.body.transactionList(txIndex)
    val expectedTxResponse = Extraction.decompose(
      TransactionResponse(expectedStx, Some(blockToRequest.header), Some(txIndex))
    )

    response.jsonrpc shouldBe "2.0"
    response.id shouldBe JInt(1)
    response.error shouldBe None
    response.result shouldBe Some(expectedTxResponse)
  }

  it should "eth_getTransactionByBlockNumberAndIndex by number" in new TestSetup {
    val blockToRequest = Block(Fixtures.Blocks.Block3125369.header, Fixtures.Blocks.Block3125369.body)
    val txIndex = 1

    blockchain.save(blockToRequest)

    val request: JsonRpcRequest = JsonRpcRequest(
      "2.0",
      "eth_getTransactionByBlockNumberAndIndex",
      Some(JArray(List(
        JInt(Fixtures.Blocks.Block3125369.header.number),
        JString(s"0x${Hex.toHexString(BigInt(txIndex).toByteArray)}")
      ))),
      Some(JInt(1))
    )
    val response = jsonRpcController.handleRequest(request).futureValue
    val expectedStx = blockToRequest.body.transactionList(txIndex)
    val expectedTxResponse = Extraction.decompose(
      TransactionResponse(expectedStx, Some(blockToRequest.header), Some(txIndex))
    )

    response.jsonrpc shouldBe "2.0"
    response.id shouldBe JInt(1)
    response.error shouldBe None
    response.result shouldBe Some(expectedTxResponse)
  }

  it should "eth_getBalance" in new TestSetup {
    val mockEthService = mock[EthService]
    override val jsonRpcController = new JsonRpcController(web3Service, netService, mockEthService, personalService, config)

    (mockEthService.getBalance _).expects(*)
      .returning(Future.successful(Right(GetBalanceResponse(17))))

    val request: JsonRpcRequest = JsonRpcRequest(
      "2.0",
      "eth_getBalance",
      Some(JArray(List(
        JString(s"0x7B9Bc474667Db2fFE5b08d000F1Acc285B2Ae47D"),
        JString(s"latest")
      ))),
      Some(JInt(1))
    )

    val response = jsonRpcController.handleRequest(request).futureValue
    response.jsonrpc shouldBe "2.0"
    response.id shouldBe JInt(1)
    response.error shouldBe None
    response.result shouldBe Some(JString("0x11"))
  }

  it should "eth_getStorageAt" in new TestSetup {
    val mockEthService = mock[EthService]
    override val jsonRpcController = new JsonRpcController(web3Service, netService, mockEthService, personalService, config)

    (mockEthService.getStorageAt _).expects(*)
      .returning(Future.successful(Right(GetStorageAtResponse(ByteString("response")))))

    val request: JsonRpcRequest = JsonRpcRequest(
      "2.0",
      "eth_getStorageAt",
      Some(JArray(List(
        JString(s"0x7B9Bc474667Db2fFE5b08d000F1Acc285B2Ae47D"),
        JString(s"0x01"),
        JString(s"latest")
      ))),
      Some(JInt(1))
    )

    val response = jsonRpcController.handleRequest(request).futureValue
    response.jsonrpc shouldBe "2.0"
    response.id shouldBe JInt(1)
    response.error shouldBe None
    response.result shouldBe Some(JString("0x" + Hex.toHexString(ByteString("response").toArray[Byte])))
  }

  it should "eth_getTransactionCount" in new TestSetup {
    val mockEthService = mock[EthService]
    override val jsonRpcController = new JsonRpcController(web3Service, netService, mockEthService, personalService, config)

    (mockEthService.getTransactionCount _).expects(*)
      .returning(Future.successful(Right(GetTransactionCountResponse(123))))

    val request: JsonRpcRequest = JsonRpcRequest(
      "2.0",
      "eth_getTransactionCount",
      Some(JArray(List(
        JString(s"0x7B9Bc474667Db2fFE5b08d000F1Acc285B2Ae47D"),
        JString(s"latest")
      ))),
      Some(JInt(1))
    )

    val response = jsonRpcController.handleRequest(request).futureValue
    response.jsonrpc shouldBe "2.0"
    response.id shouldBe JInt(1)
    response.error shouldBe None
    response.result shouldBe Some(JString("0x7b"))
  }

<<<<<<< HEAD
  it should "eth_newFilter" in new TestSetup {
    val mockEthService = mock[EthService]
    override val jsonRpcController = new JsonRpcController(web3Service, netService, mockEthService, personalService, config)

    (mockEthService.newFilter _).expects(*)
      .returning(Future.successful(Right(NewFilterResponse(123))))

    val request: JsonRpcRequest = JsonRpcRequest(
      "2.0",
      "eth_newFilter",
      Some(JArray(List(JObject(
        "fromBlock" -> "0x0",
        "toBlock" -> "latest",
        "address" -> "0x2B5A350698C91E684EB08c10F7e462f761C0e681",
        "topics" -> JArray(List(JNull, "0x00000000000000000000000000000000000000000000000000000000000001c8"))
      )))),
=======
  it should "personal_ecRecover" in new TestSetup {
    val r: ByteString = ByteString(Hex.decode("a3f20717a250c2b0b729b7e5becbff67fdaef7e0699da4de7ca5895b02a170a1"))
    val s: ByteString = ByteString(Hex.decode("2d887fd3b17bfdce3481f10bea41f45ba9f709d39ce8325427b57afcfc994cee"))
    val v: ByteString = ByteString(Hex.decode("1b"))
    val sig = ECDSASignature(r, s, v)

    (personalService.ecRecover _).expects(EcRecoverRequest(ByteString(Hex.decode("deadbeaf")), sig))
      .returns(Future.successful(Right(EcRecoverResponse(Address(ByteString(Hex.decode("9b2055d370f73ec7d8a03e965129118dc8f5bf83")))))))

    val request: JsonRpcRequest = JsonRpcRequest(
      "2.0",
      "personal_ecRecover",
      Some(JArray(List(
        JString(s"0xdeadbeaf"),
        JString(s"0xa3f20717a250c2b0b729b7e5becbff67fdaef7e0699da4de7ca5895b02a170a12d887fd3b17bfdce3481f10bea41f45ba9f709d39ce8325427b57afcfc994cee1b")
      ))),
>>>>>>> 9a308617
      Some(JInt(1))
    )

    val response = jsonRpcController.handleRequest(request).futureValue
    response.jsonrpc shouldBe "2.0"
    response.id shouldBe JInt(1)
    response.error shouldBe None
<<<<<<< HEAD
    response.result shouldBe Some(JString("0x7b"))
  }

  it should "eth_newBlockFilter" in new TestSetup {
    val mockEthService = mock[EthService]
    override val jsonRpcController = new JsonRpcController(web3Service, netService, mockEthService, personalService, config)

    (mockEthService.newBlockFilter _).expects(*)
      .returning(Future.successful(Right(NewFilterResponse(999))))

    val request: JsonRpcRequest = JsonRpcRequest(
      "2.0",
      "eth_newBlockFilter",
      Some(JArray(List())),
      Some(JInt(1))
    )

    val response = jsonRpcController.handleRequest(request).futureValue
    response.result shouldBe Some(JString("0x3e7"))
  }

  it should "eth_newPendingTransactionFilter" in new TestSetup {
    val mockEthService = mock[EthService]
    override val jsonRpcController = new JsonRpcController(web3Service, netService, mockEthService, personalService, config)

    (mockEthService.newPendingTransactionFilter _).expects(*)
      .returning(Future.successful(Right(NewFilterResponse(2))))

    val request: JsonRpcRequest = JsonRpcRequest(
      "2.0",
      "eth_newPendingTransactionFilter",
      Some(JArray(List())),
      Some(JInt(1))
    )

    val response = jsonRpcController.handleRequest(request).futureValue
    response.result shouldBe Some(JString("0x2"))
  }

  it should "eth_uninstallFilter" in new TestSetup {
    val mockEthService = mock[EthService]
    override val jsonRpcController = new JsonRpcController(web3Service, netService, mockEthService, personalService, config)

    (mockEthService.uninstallFilter _).expects(*)
      .returning(Future.successful(Right(UninstallFilterResponse(true))))

    val request: JsonRpcRequest = JsonRpcRequest(
      "2.0",
      "eth_uninstallFilter",
      Some(JArray(List(JString("0x1")))),
      Some(JInt(1))
    )

    val response = jsonRpcController.handleRequest(request).futureValue
    response.jsonrpc shouldBe "2.0"
    response.id shouldBe JInt(1)
    response.error shouldBe None
    response.result shouldBe Some(JBool(true))
  }

  it should "eth_getFilterChanges" in new TestSetup {
    val mockEthService = mock[EthService]
    override val jsonRpcController = new JsonRpcController(web3Service, netService, mockEthService, personalService, config)

    (mockEthService.getFilterChanges _).expects(*)
      .returning(Future.successful(Right(GetFilterChangesResponse(FilterManager.LogFilterChanges(Seq(
        FilterManager.Log(
        logIndex = 0,
        transactionIndex = Some(0),
        transactionHash = Some(ByteString(Hex.decode("123ffa"))),
        blockHash = ByteString(Hex.decode("123eeaa22a")),
        blockNumber = 99,
        address = Address("0x123456"),
        data = ByteString(Hex.decode("ff33")),
        topics = Seq(ByteString(Hex.decode("33")), ByteString(Hex.decode("55"))))))))))

    val request: JsonRpcRequest = JsonRpcRequest(
      "2.0",
      "eth_getFilterChanges",
      Some(JArray(List(JString("0x1")))),
      Some(JInt(1)))

    val response = jsonRpcController.handleRequest(request).futureValue
    response.jsonrpc shouldBe "2.0"
    response.id shouldBe JInt(1)
    response.error shouldBe None
    response.result shouldBe Some(JArray(List(JObject(
      "logIndex" -> JString("0x0"),
      "transactionIndex" -> JString("0x0"),
      "transactionHash" -> JString("0x123ffa"),
      "blockHash" -> JString("0x123eeaa22a"),
      "blockNumber" -> JString("0x63"),
      "address" -> JString("0x0000000000000000000000000000000000123456"),
      "data" -> JString("0xff33"),
      "topics" -> JArray(List(JString("0x33"), JString("0x55")))))))
  }

  it should "eth_getFilterLogs" in new TestSetup {
    val mockEthService = mock[EthService]
    override val jsonRpcController = new JsonRpcController(web3Service, netService, mockEthService, personalService, config)

    (mockEthService.getFilterLogs _).expects(*)
      .returning(Future.successful(Right(GetFilterLogsResponse(FilterManager.BlockFilterLogs(Seq(
        ByteString(Hex.decode("1234")),
        ByteString(Hex.decode("4567")),
        ByteString(Hex.decode("7890"))
      ))))))

    val request: JsonRpcRequest = JsonRpcRequest(
      "2.0",
      "eth_getFilterLogs",
      Some(JArray(List(JString("0x1")))),
      Some(JInt(1)))

    val response = jsonRpcController.handleRequest(request).futureValue
    response.jsonrpc shouldBe "2.0"
    response.id shouldBe JInt(1)
    response.error shouldBe None
    response.result shouldBe Some(JArray(List(
      JString("0x1234"),
      JString("0x4567"),
      JString("0x7890"))))
=======
    response.result shouldBe Some(JString("0x9b2055d370f73ec7d8a03e965129118dc8f5bf83"))
>>>>>>> 9a308617
  }

  trait TestSetup extends MockFactory {
    def config: JsonRpcConfig = Config.Network.Rpc

    val storagesInstance = new SharedEphemDataSources with Storages.DefaultStorages
    val blockchain = BlockchainImpl(storagesInstance.storages)
    val blockGenerator: BlockGenerator = mock[BlockGenerator]
    implicit val system = ActorSystem("JsonRpcControllerSpec_System")

    val syncingController = TestProbe()
    val ledger = mock[Ledger]
    val validators = mock[Validators]
    val blockchainConfig = mock[BlockchainConfig]
    val keyStore = mock[KeyStore]

    val pendingTransactionsManager = TestProbe()
    val ommersPool = TestProbe()
    val filterManager = TestProbe()

    val miningConfig = new MiningConfig {
      override val coinbase: Address = Address(Hex.decode("42" * 20))
      override val blockCacheSize: Int = 30
      override val ommersPoolSize: Int = 30
      override val txPoolSize: Int = 30
      override val poolingServicesTimeout: FiniteDuration = 3.seconds
    }


    val appStateStorage = mock[AppStateStorage]
    val web3Service = new Web3Service
    val netService = mock[NetService]
    val personalService = mock[PersonalService]
    val ethService = new EthService(storagesInstance.storages, blockGenerator, appStateStorage, miningConfig, ledger,
      blockchainConfig, keyStore, pendingTransactionsManager.ref, syncingController.ref, ommersPool.ref, filterManager.ref)
    val jsonRpcController = new JsonRpcController(web3Service, netService, ethService, personalService, config)

    val blockHeader = BlockHeader(
      parentHash = ByteString("unused"),
      ommersHash = ByteString("unused"),
      beneficiary = ByteString("unused"),
      stateRoot = ByteString("unused"),
      transactionsRoot = ByteString("unused"),
      receiptsRoot = ByteString("unused"),
      logsBloom = BloomFilter.EmptyBloomFilter,
      difficulty = 10,
      number = 2,
      gasLimit = 0,
      gasUsed = 0,
      unixTimestamp = 0,
      extraData = ByteString("unused"),
      mixHash = ByteString("unused"),
      nonce = ByteString("unused"))
  }

}<|MERGE_RESOLUTION|>--- conflicted
+++ resolved
@@ -908,7 +908,32 @@
     response.result shouldBe Some(JString("0x7b"))
   }
 
-<<<<<<< HEAD
+  it should "personal_ecRecover" in new TestSetup {
+    val r: ByteString = ByteString(Hex.decode("a3f20717a250c2b0b729b7e5becbff67fdaef7e0699da4de7ca5895b02a170a1"))
+    val s: ByteString = ByteString(Hex.decode("2d887fd3b17bfdce3481f10bea41f45ba9f709d39ce8325427b57afcfc994cee"))
+    val v: ByteString = ByteString(Hex.decode("1b"))
+    val sig = ECDSASignature(r, s, v)
+
+    (personalService.ecRecover _).expects(EcRecoverRequest(ByteString(Hex.decode("deadbeaf")), sig))
+      .returns(Future.successful(Right(EcRecoverResponse(Address(ByteString(Hex.decode("9b2055d370f73ec7d8a03e965129118dc8f5bf83")))))))
+
+    val request: JsonRpcRequest = JsonRpcRequest(
+      "2.0",
+      "personal_ecRecover",
+      Some(JArray(List(
+        JString(s"0xdeadbeaf"),
+        JString(s"0xa3f20717a250c2b0b729b7e5becbff67fdaef7e0699da4de7ca5895b02a170a12d887fd3b17bfdce3481f10bea41f45ba9f709d39ce8325427b57afcfc994cee1b")
+      ))),
+      Some(JInt(1))
+    )
+
+    val response = jsonRpcController.handleRequest(request).futureValue
+    response.jsonrpc shouldBe "2.0"
+    response.id shouldBe JInt(1)
+    response.error shouldBe None
+    response.result shouldBe Some(JString("0x9b2055d370f73ec7d8a03e965129118dc8f5bf83"))
+  }
+
   it should "eth_newFilter" in new TestSetup {
     val mockEthService = mock[EthService]
     override val jsonRpcController = new JsonRpcController(web3Service, netService, mockEthService, personalService, config)
@@ -925,32 +950,13 @@
         "address" -> "0x2B5A350698C91E684EB08c10F7e462f761C0e681",
         "topics" -> JArray(List(JNull, "0x00000000000000000000000000000000000000000000000000000000000001c8"))
       )))),
-=======
-  it should "personal_ecRecover" in new TestSetup {
-    val r: ByteString = ByteString(Hex.decode("a3f20717a250c2b0b729b7e5becbff67fdaef7e0699da4de7ca5895b02a170a1"))
-    val s: ByteString = ByteString(Hex.decode("2d887fd3b17bfdce3481f10bea41f45ba9f709d39ce8325427b57afcfc994cee"))
-    val v: ByteString = ByteString(Hex.decode("1b"))
-    val sig = ECDSASignature(r, s, v)
-
-    (personalService.ecRecover _).expects(EcRecoverRequest(ByteString(Hex.decode("deadbeaf")), sig))
-      .returns(Future.successful(Right(EcRecoverResponse(Address(ByteString(Hex.decode("9b2055d370f73ec7d8a03e965129118dc8f5bf83")))))))
-
-    val request: JsonRpcRequest = JsonRpcRequest(
-      "2.0",
-      "personal_ecRecover",
-      Some(JArray(List(
-        JString(s"0xdeadbeaf"),
-        JString(s"0xa3f20717a250c2b0b729b7e5becbff67fdaef7e0699da4de7ca5895b02a170a12d887fd3b17bfdce3481f10bea41f45ba9f709d39ce8325427b57afcfc994cee1b")
-      ))),
->>>>>>> 9a308617
-      Some(JInt(1))
-    )
-
-    val response = jsonRpcController.handleRequest(request).futureValue
-    response.jsonrpc shouldBe "2.0"
-    response.id shouldBe JInt(1)
-    response.error shouldBe None
-<<<<<<< HEAD
+      Some(JInt(1))
+    )
+
+    val response = jsonRpcController.handleRequest(request).futureValue
+    response.jsonrpc shouldBe "2.0"
+    response.id shouldBe JInt(1)
+    response.error shouldBe None
     response.result shouldBe Some(JString("0x7b"))
   }
 
@@ -1073,9 +1079,6 @@
       JString("0x1234"),
       JString("0x4567"),
       JString("0x7890"))))
-=======
-    response.result shouldBe Some(JString("0x9b2055d370f73ec7d8a03e965129118dc8f5bf83"))
->>>>>>> 9a308617
   }
 
   trait TestSetup extends MockFactory {
