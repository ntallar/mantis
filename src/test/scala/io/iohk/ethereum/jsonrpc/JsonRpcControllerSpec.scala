package io.iohk.ethereum.jsonrpc

import akka.util.ByteString
import io.iohk.ethereum.crypto.kec256
import akka.actor.ActorSystem
import akka.testkit.TestProbe
import akka.util.ByteString
import io.iohk.ethereum.{DefaultPatience, Fixtures}
import io.iohk.ethereum.db.components.{SharedEphemDataSources, Storages}
import io.iohk.ethereum.db.storage.AppStateStorage
<<<<<<< HEAD
import io.iohk.ethereum.domain.{Address, Block, BlockchainImpl}
import io.iohk.ethereum.jsonrpc.EthService.CallResponse
=======
import io.iohk.ethereum.domain.{Address, Block, BlockHeader, BlockchainImpl}
>>>>>>> d6c18833
import io.iohk.ethereum.jsonrpc.JsonRpcController.JsonRpcConfig
import io.iohk.ethereum.jsonrpc.JsonSerializers.{OptionNoneToJNullSerializer, QuantitiesSerializer, UnformattedDataJsonSerializer}
import io.iohk.ethereum.jsonrpc.PersonalService._
import io.iohk.ethereum.network.p2p.messages.PV62.BlockBody
import io.iohk.ethereum.utils.{BlockchainConfig, Config}
import org.json4s.{DefaultFormats, Extraction, Formats}
import io.iohk.ethereum.jsonrpc.NetService.{ListeningResponse, PeerCountResponse, VersionResponse}
<<<<<<< HEAD
import io.iohk.ethereum.keystore.KeyStore
import io.iohk.ethereum.ledger.Ledger
import io.iohk.ethereum.mining.BlockGenerator
import io.iohk.ethereum.validators.Validators
=======
import io.iohk.ethereum.ledger.BloomFilter
import io.iohk.ethereum.mining.BlockGenerator
import org.json4s
>>>>>>> d6c18833
import org.json4s.JsonAST._
import org.json4s.JsonDSL._
import org.scalamock.scalatest.MockFactory
import org.scalatest.concurrent.ScalaFutures
import org.scalatest.{FlatSpec, Matchers}
import org.spongycastle.util.encoders.Hex

import scala.concurrent.duration._
import scala.concurrent.{Await, Future}

class JsonRpcControllerSpec extends FlatSpec with Matchers with ScalaFutures with DefaultPatience {

  implicit val formats: Formats = DefaultFormats.preservingEmptyValues + OptionNoneToJNullSerializer +
    QuantitiesSerializer + UnformattedDataJsonSerializer

  "JsonRpcController" should "handle valid sha3 request" in new TestSetup {
    val rpcRequest = JsonRpcRequest("2.0", "web3_sha3", Some(JArray(JString("0x1234") :: Nil)), Some(1))

    val response = Await.result(jsonRpcController.handleRequest(rpcRequest), 3.seconds)

    response.jsonrpc shouldBe "2.0"
    response.id shouldBe JInt(1)
    response.error shouldBe None
    response.result shouldBe Some(JString("0x56570de287d73cd1cb6092bb8fdee6173974955fdef345ae579ee9f475ea7432"))
  }

  it should "fail when invalid request is received" in new TestSetup {
    val rpcRequest = JsonRpcRequest("2.0", "web3_sha3", Some(JArray(JString("asdasd") :: Nil)), Some(1))

    val response = Await.result(jsonRpcController.handleRequest(rpcRequest), 3.seconds)

    response.jsonrpc shouldBe "2.0"
    response.id shouldBe JInt(1)
    response.error shouldBe Some(JsonRpcErrors.InvalidParams("Data 'asdasd' should have 0x prefix"))
  }

  it should "handle clientVersion request" in new TestSetup {
    val rpcRequest = JsonRpcRequest("2.0", "web3_clientVersion", None, Some(1))

    val response = Await.result(jsonRpcController.handleRequest(rpcRequest), 3.seconds)

    response.jsonrpc shouldBe "2.0"
    response.id shouldBe JInt(1)
    response.error shouldBe None
    response.result shouldBe Some(JString("etc-client/v0.1"))
  }

  it should "Handle net_peerCount request" in new TestSetup {
    (netService.peerCount _).expects(*).returning(Future.successful(Right(PeerCountResponse(123))))

    val rpcRequest = JsonRpcRequest("2.0", "net_peerCount", None, Some(1))

    val response = Await.result(jsonRpcController.handleRequest(rpcRequest), 3.seconds)

    response.result shouldBe Some(JString("0x7b"))
  }

  it should "Handle net_listening request" in new TestSetup {
    (netService.listening _).expects(*).returning(Future.successful(Right(ListeningResponse(false))))

    val rpcRequest = JsonRpcRequest("2.0", "net_listening", None, Some(1))

    val response = Await.result(jsonRpcController.handleRequest(rpcRequest), 3.seconds)

    response.result shouldBe Some(JBool(false))
  }

  it should "Handle net_version request" in new TestSetup {
    (netService.version _).expects(*).returning(Future.successful(Right(VersionResponse("99"))))

    val rpcRequest = JsonRpcRequest("2.0", "net_version", None, Some(1))

    val response = Await.result(jsonRpcController.handleRequest(rpcRequest), 3.seconds)

    response.result shouldBe Some(JString("99"))
  }

  it should "eth_protocolVersion" in new TestSetup {
    val rpcRequest = JsonRpcRequest("2.0", "eth_protocolVersion", None, Some(1))

    val response = Await.result(jsonRpcController.handleRequest(rpcRequest), Duration.Inf)

    response.jsonrpc shouldBe "2.0"
    response.id shouldBe JInt(1)
    response.error shouldBe None
    response.result shouldBe Some(JString("0x3f"))
  }

  it should "handle eth_blockNumber request" in new TestSetup {
    val bestBlockNumber = 10
  (appStateStorage.getBestBlockNumber _).expects().returning(bestBlockNumber)

    val rpcRequest = JsonRpcRequest("2.0", "eth_blockNumber", None, Some(1))

    val response = Await.result(jsonRpcController.handleRequest(rpcRequest), Duration.Inf)

    response.jsonrpc shouldBe "2.0"
    response.id shouldBe JInt(1)
    response.error shouldBe None
    response.result shouldBe Some(JString(s"0xa"))
  }

  it should "eth_syncing" in new TestSetup {
    (appStateStorage.getSyncStartingBlock _).expects().returning(100)
    (appStateStorage.getBestBlockNumber _).expects().returning(200)
    (appStateStorage.getEstimatedHighestBlock _).expects().returning(300)

    val rpcRequest = JsonRpcRequest("2.0", "eth_syncing", None, Some(1))

    val response = Await.result(jsonRpcController.handleRequest(rpcRequest), Duration.Inf)

    response.jsonrpc shouldBe "2.0"
    response.id shouldBe JInt(1)
    response.error shouldBe None
    response.result shouldBe Some(JObject("startingBlock" -> "0x64", "currentBlock" -> "0xc8", "highestBlock" -> "0x12c"))
  }

  it should "only allow to call mehtods of enabled apis" in new TestSetup {
    override def config: JsonRpcConfig = new JsonRpcConfig { override val apis = Seq("web3") }

    val ethRpcRequest = JsonRpcRequest("2.0", "eth_protocolVersion", None, Some(1))
    val ethResponse = jsonRpcController.handleRequest(ethRpcRequest).futureValue

    ethResponse.error shouldBe Some(JsonRpcErrors.MethodNotFound)
    ethResponse.result shouldBe None

    val web3RpcRequest = JsonRpcRequest("2.0", "web3_clientVersion", None, Some(1))
    val web3Response = jsonRpcController.handleRequest(web3RpcRequest).futureValue

    web3Response.error shouldBe None
    web3Response.result shouldBe Some(JString("etc-client/v0.1"))
  }

  it should "handle eth_getBlockTransactionCountByHash request" in new TestSetup {
    val blockToRequest = Block(Fixtures.Blocks.Block3125369.header, Fixtures.Blocks.Block3125369.body)

    blockchain.save(blockToRequest)

    val rpcRequest = JsonRpcRequest(
      "2.0",
      "eth_getBlockTransactionCountByHash",
      Some(JArray(List(JString(s"0x${blockToRequest.header.hashAsHexString}")))),
      Some(JInt(1))
    )
    val response = Await.result(jsonRpcController.handleRequest(rpcRequest), Duration.Inf)

    val expectedTxCount = Extraction.decompose(BigInt(blockToRequest.body.transactionList.size))

    response.jsonrpc shouldBe "2.0"
    response.id shouldBe JInt(1)
    response.error shouldBe None
    response.result shouldBe Some(expectedTxCount)
  }

  it should "handle eth_getBlockByHash request" in new TestSetup {

    val blockToRequest = Block(Fixtures.Blocks.Block3125369.header, Fixtures.Blocks.Block3125369.body)
    val blockTd = blockToRequest.header.difficulty

    blockchain.save(blockToRequest)
    blockchain.save(blockToRequest.header.hash, blockTd)

    val request = JsonRpcRequest(
      "2.0",
      "eth_getBlockByHash",
      Some(JArray(List(json4s.JString(s"0x${blockToRequest.header.hashAsHexString}"), JBool(false)))),
      Some(JInt(1))
    )
    val response = Await.result(jsonRpcController.handleRequest(request), Duration.Inf)

    val expectedBlockResponse = Extraction.decompose(BlockResponse(blockToRequest, fullTxs = false, totalDifficulty = Some(blockTd)))

    response.jsonrpc shouldBe "2.0"
    response.id shouldBe JInt(1)
    response.error shouldBe None
    response.result shouldBe Some(expectedBlockResponse)
  }

  it should "handle eth_getUncleByBlockHashAndIndex request" in new TestSetup {
    val uncle = Fixtures.Blocks.DaoForkBlock.header
    val blockToRequest = Block(Fixtures.Blocks.Block3125369.header, BlockBody(Nil, Seq(uncle)))

    blockchain.save(blockToRequest)

    val request: JsonRpcRequest = JsonRpcRequest(
      "2.0",
      "eth_getUncleByBlockHashAndIndex",
      Some(JArray(List(
        JString(s"0x${blockToRequest.header.hashAsHexString}"),
        JString(s"0x${Hex.toHexString(BigInt(0).toByteArray)}")
      ))),
      Some(JInt(1))
    )
    val response = Await.result(jsonRpcController.handleRequest(request), Duration.Inf)

    val expectedUncleBlockResponse = Extraction.decompose(BlockResponse(uncle, None))
      .removeField {
        case ("transactions", _) => true
        case _ => false
      }

    response.jsonrpc shouldBe "2.0"
    response.id shouldBe JInt(1)
    response.error shouldBe None
    response.result shouldBe Some(expectedUncleBlockResponse)
  }

  it should "handle eth_getTransactionByBlockHashAndIndex request" in new TestSetup {
    val blockToRequest = Block(Fixtures.Blocks.Block3125369.header, Fixtures.Blocks.Block3125369.body)
    val txIndexToRequest = blockToRequest.body.transactionList.size / 2

    blockchain.save(blockToRequest)

    val request: JsonRpcRequest = JsonRpcRequest(
      "2.0",
      "eth_getTransactionByBlockHashAndIndex",
      Some(JArray(List(
        JString(s"0x${blockToRequest.header.hashAsHexString}"),
        JString(s"0x${Hex.toHexString(BigInt(txIndexToRequest).toByteArray)}")
      ))),
      Some(JInt(1))
    )
    val response = Await.result(jsonRpcController.handleRequest(request), Duration.Inf)
    val expectedStx = blockToRequest.body.transactionList.apply(txIndexToRequest)
    val expectedTxResponse = Extraction.decompose(
      TransactionResponse(expectedStx, Some(blockToRequest.header), Some(txIndexToRequest))
    )

    response.jsonrpc shouldBe "2.0"
    response.id shouldBe JInt(1)
    response.error shouldBe None
    response.result shouldBe Some(expectedTxResponse)
  }

  it should "personal_importRawKey" in new TestSetup {
    val key = "7a44789ed3cd85861c0bbf9693c7e1de1862dd4396c390147ecf1275099c6e6f"
    val addr = "0x00000000000000000000000000000000000000ff"
    val pass = "aaa"

    (personalService.importRawKey _).expects(ImportRawKeyRequest(key, pass))
      .returning(Future.successful(Right(ImportRawKeyResponse(addr))))

    val params = JArray(JString(key) :: JString(pass) :: Nil)
    val rpcRequest = JsonRpcRequest("2.0", "personal_importRawKey", Some(params), Some(1))
    val response = jsonRpcController.handleRequest(rpcRequest).futureValue

    response.jsonrpc shouldBe "2.0"
    response.id shouldBe JInt(1)
    response.error shouldBe None
    response.result shouldBe Some(JString(addr))
  }

  it should "personal_newAccount" in new TestSetup {
    val addr = "0x00000000000000000000000000000000000000ff"
    val pass = "aaa"

    (personalService.newAccount _).expects(NewAccountRequest(pass))
      .returning(Future.successful(Right(NewAccountResponse(addr))))

    val params = JArray(JString(pass) :: Nil)
    val rpcRequest = JsonRpcRequest("2.0", "personal_newAccount", Some(params), Some(1))
    val response = jsonRpcController.handleRequest(rpcRequest).futureValue

    response.jsonrpc shouldBe "2.0"
    response.id shouldBe JInt(1)
    response.error shouldBe None
    response.result shouldBe Some(JString(addr))
  }

  it should "personal_listAccounts" in new TestSetup {
    val addresses = List(34, 12391, 123).map(i => Address(i).toString)
    val pass = "aaa"

    (personalService.listAccounts _).expects(ListAccountsRequest())
      .returning(Future.successful(Right(ListAccountsResponse(addresses))))

    val rpcRequest = JsonRpcRequest("2.0", "personal_listAccounts", None, Some(1))
    val response = jsonRpcController.handleRequest(rpcRequest).futureValue

    response.jsonrpc shouldBe "2.0"
    response.id shouldBe JInt(1)
    response.error shouldBe None
    response.result shouldBe Some(JArray(addresses.map(JString)))
  }

<<<<<<< HEAD
  it should "eth_call" in new TestSetup {
    val mockEthService = mock[EthService]
    override val jsonRpcController = new JsonRpcController(web3Service, netService, mockEthService, personalService, config)

    (mockEthService.call _).expects(*).returning(Future.successful(Right(CallResponse(ByteString("asd")))))

    val json = JArray(List(
      JObject(
        "from" -> "0xabbb6bebfa05aa13e908eaa492bd7a8343760477",
        "to" -> "0xda714fe079751fa7a1ad80b76571ea6ec52a446c",
        "gas" -> "0x12",
        "gasPrice" -> "0x123",
        "value" -> "0x99",
        "data" -> "0xFF44"
      ),
      JString("latest")
    ))
    val rpcRequest = JsonRpcRequest("2.0", "eth_call", Some(json), Some(1))
    val response = jsonRpcController.handleRequest(rpcRequest).futureValue

    response.jsonrpc shouldBe "2.0"
    response.id shouldBe JInt(1)
    response.error shouldBe None
    response.result shouldBe Some(JString("0x617364"))
=======
  it should "eth_getWork" in new TestSetup {
    val seed = s"""0x${"00" * 32}"""
    val target = "0x1999999999999999999999999999999999999999999999999999999999999999"
    val headerPowHash = s"0x${Hex.toHexString(kec256(BlockHeader.getEncodedWithoutNonce(blockHeader)))}"

    (appStateStorage.getBestBlockNumber _).expects().returns(1)
    (blockGenerator.generateBlockForMining _).expects(*, *, *, *)
      .returns(Right(Block(blockHeader, BlockBody(Nil, Nil))))

    val request: JsonRpcRequest = JsonRpcRequest(
      "2.0",
      "eth_getWork",
      None,
      Some(JInt(1))
    )

    val response = jsonRpcController.handleRequest(request).futureValue
    response.jsonrpc shouldBe "2.0"
    response.id shouldBe JInt(1)
    response.error shouldBe None
    response.result shouldBe Some(JArray(List(
      JString(headerPowHash),
      JString(seed),
      JString(target)
    )))
  }

  it should "eth_submitWork" in new TestSetup {
    val nonce = s"0x0000000000000001"
    val mixHash =s"""0x${"01" * 32}"""
    val headerPowHash = "02" * 32

    (blockGenerator.getPrepared _)
      .expects(ByteString(Hex.decode(headerPowHash)))
      .returns(Some(Block(blockHeader, BlockBody(Nil, Nil))))
    (appStateStorage.getBestBlockNumber _).expects().returns(1)

    val request: JsonRpcRequest = JsonRpcRequest(
      "2.0",
      "eth_submitWork",
      Some(JArray(List(
        JString(nonce),
        JString(s"0x$headerPowHash"),
        JString(mixHash)
      ))),
      Some(JInt(1))
    )

    val response = jsonRpcController.handleRequest(request).futureValue
    response.jsonrpc shouldBe "2.0"
    response.id shouldBe JInt(1)
    response.error shouldBe None
    response.result shouldBe Some(JBool(true))
  }

  it should "eth_submitHashrate" in new TestSetup {
    val request: JsonRpcRequest = JsonRpcRequest(
      "2.0",
      "eth_submitHashrate",
      Some(JArray(List(
        JString(s"0x500"),
        JString(s"0x59daa26581d0acd1fce254fb7e85952f4c09d0915afd33d3886cd914bc7d283c")
      ))),
      Some(JInt(1))
    )

    val response = jsonRpcController.handleRequest(request).futureValue
    response.jsonrpc shouldBe "2.0"
    response.id shouldBe JInt(1)
    response.error shouldBe None
    response.result shouldBe Some(JBool(true))
>>>>>>> d6c18833
  }

  trait TestSetup extends MockFactory {
    def config: JsonRpcConfig = Config.Network.Rpc

    val storagesInstance = new SharedEphemDataSources with Storages.DefaultStorages
    val blockchain = BlockchainImpl(storagesInstance.storages)
    val blockGenerator: BlockGenerator = mock[BlockGenerator]
    implicit val system = ActorSystem("JsonRpcControllerSpec_System")
    val syncingController = TestProbe()

    val pendingTransactionsManager = TestProbe()
    val appStateStorage = mock[AppStateStorage]
    val web3Service = new Web3Service
<<<<<<< HEAD
    val ledger = mock[Ledger]
    val validators = mock[Validators]
    val blockchainConfig = mock[BlockchainConfig]
    val keyStore = mock[KeyStore]
    val ethService = new EthService(storagesInstance.storages, blockGenerator, appStateStorage, ledger, validators, blockchainConfig, keyStore, pendingTransactionsManager.ref)
=======
    val ethService = new EthService(blockchain, blockGenerator, appStateStorage, syncingController.ref, pendingTransactionsManager.ref)
>>>>>>> d6c18833
    val netService = mock[NetService]
    val personalService = mock[PersonalService]
    val jsonRpcController = new JsonRpcController(web3Service, netService, ethService, personalService, config)

    val blockHeader = BlockHeader(
      parentHash = ByteString("unused"),
      ommersHash = ByteString("unused"),
      beneficiary = ByteString("unused"),
      stateRoot = ByteString("unused"),
      transactionsRoot = ByteString("unused"),
      receiptsRoot = ByteString("unused"),
      logsBloom = BloomFilter.EmptyBloomFilter,
      difficulty = 10,
      number = 2,
      gasLimit = 0,
      gasUsed = 0,
      unixTimestamp = 0,
      extraData = ByteString("unused"),
      mixHash = ByteString("unused"),
      nonce = ByteString("unused"))
  }

}<|MERGE_RESOLUTION|>--- conflicted
+++ resolved
@@ -4,16 +4,11 @@
 import io.iohk.ethereum.crypto.kec256
 import akka.actor.ActorSystem
 import akka.testkit.TestProbe
-import akka.util.ByteString
 import io.iohk.ethereum.{DefaultPatience, Fixtures}
 import io.iohk.ethereum.db.components.{SharedEphemDataSources, Storages}
 import io.iohk.ethereum.db.storage.AppStateStorage
-<<<<<<< HEAD
-import io.iohk.ethereum.domain.{Address, Block, BlockchainImpl}
+import io.iohk.ethereum.domain.{Address, Block, BlockHeader, BlockchainImpl}
 import io.iohk.ethereum.jsonrpc.EthService.CallResponse
-=======
-import io.iohk.ethereum.domain.{Address, Block, BlockHeader, BlockchainImpl}
->>>>>>> d6c18833
 import io.iohk.ethereum.jsonrpc.JsonRpcController.JsonRpcConfig
 import io.iohk.ethereum.jsonrpc.JsonSerializers.{OptionNoneToJNullSerializer, QuantitiesSerializer, UnformattedDataJsonSerializer}
 import io.iohk.ethereum.jsonrpc.PersonalService._
@@ -21,16 +16,11 @@
 import io.iohk.ethereum.utils.{BlockchainConfig, Config}
 import org.json4s.{DefaultFormats, Extraction, Formats}
 import io.iohk.ethereum.jsonrpc.NetService.{ListeningResponse, PeerCountResponse, VersionResponse}
-<<<<<<< HEAD
 import io.iohk.ethereum.keystore.KeyStore
-import io.iohk.ethereum.ledger.Ledger
+import io.iohk.ethereum.ledger.{BloomFilter, Ledger}
 import io.iohk.ethereum.mining.BlockGenerator
 import io.iohk.ethereum.validators.Validators
-=======
-import io.iohk.ethereum.ledger.BloomFilter
-import io.iohk.ethereum.mining.BlockGenerator
 import org.json4s
->>>>>>> d6c18833
 import org.json4s.JsonAST._
 import org.json4s.JsonDSL._
 import org.scalamock.scalatest.MockFactory
@@ -316,7 +306,79 @@
     response.result shouldBe Some(JArray(addresses.map(JString)))
   }
 
-<<<<<<< HEAD
+  it should "eth_getWork" in new TestSetup {
+    val seed = s"""0x${"00" * 32}"""
+    val target = "0x1999999999999999999999999999999999999999999999999999999999999999"
+    val headerPowHash = s"0x${Hex.toHexString(kec256(BlockHeader.getEncodedWithoutNonce(blockHeader)))}"
+
+    (appStateStorage.getBestBlockNumber _).expects().returns(1)
+    (blockGenerator.generateBlockForMining _).expects(*, *, *, *)
+      .returns(Right(Block(blockHeader, BlockBody(Nil, Nil))))
+
+    val request: JsonRpcRequest = JsonRpcRequest(
+      "2.0",
+      "eth_getWork",
+      None,
+      Some(JInt(1))
+    )
+
+    val response = jsonRpcController.handleRequest(request).futureValue
+    response.jsonrpc shouldBe "2.0"
+    response.id shouldBe JInt(1)
+    response.error shouldBe None
+    response.result shouldBe Some(JArray(List(
+      JString(headerPowHash),
+      JString(seed),
+      JString(target)
+    )))
+  }
+
+  it should "eth_submitWork" in new TestSetup {
+    val nonce = s"0x0000000000000001"
+    val mixHash =s"""0x${"01" * 32}"""
+    val headerPowHash = "02" * 32
+
+    (blockGenerator.getPrepared _)
+      .expects(ByteString(Hex.decode(headerPowHash)))
+      .returns(Some(Block(blockHeader, BlockBody(Nil, Nil))))
+    (appStateStorage.getBestBlockNumber _).expects().returns(1)
+
+    val request: JsonRpcRequest = JsonRpcRequest(
+      "2.0",
+      "eth_submitWork",
+      Some(JArray(List(
+        JString(nonce),
+        JString(s"0x$headerPowHash"),
+        JString(mixHash)
+      ))),
+      Some(JInt(1))
+    )
+
+    val response = jsonRpcController.handleRequest(request).futureValue
+    response.jsonrpc shouldBe "2.0"
+    response.id shouldBe JInt(1)
+    response.error shouldBe None
+    response.result shouldBe Some(JBool(true))
+  }
+
+  it should "eth_submitHashrate" in new TestSetup {
+    val request: JsonRpcRequest = JsonRpcRequest(
+      "2.0",
+      "eth_submitHashrate",
+      Some(JArray(List(
+        JString(s"0x500"),
+        JString(s"0x59daa26581d0acd1fce254fb7e85952f4c09d0915afd33d3886cd914bc7d283c")
+      ))),
+      Some(JInt(1))
+    )
+
+    val response = jsonRpcController.handleRequest(request).futureValue
+    response.jsonrpc shouldBe "2.0"
+    response.id shouldBe JInt(1)
+    response.error shouldBe None
+    response.result shouldBe Some(JBool(true))
+  }
+
   it should "eth_call" in new TestSetup {
     val mockEthService = mock[EthService]
     override val jsonRpcController = new JsonRpcController(web3Service, netService, mockEthService, personalService, config)
@@ -341,79 +403,6 @@
     response.id shouldBe JInt(1)
     response.error shouldBe None
     response.result shouldBe Some(JString("0x617364"))
-=======
-  it should "eth_getWork" in new TestSetup {
-    val seed = s"""0x${"00" * 32}"""
-    val target = "0x1999999999999999999999999999999999999999999999999999999999999999"
-    val headerPowHash = s"0x${Hex.toHexString(kec256(BlockHeader.getEncodedWithoutNonce(blockHeader)))}"
-
-    (appStateStorage.getBestBlockNumber _).expects().returns(1)
-    (blockGenerator.generateBlockForMining _).expects(*, *, *, *)
-      .returns(Right(Block(blockHeader, BlockBody(Nil, Nil))))
-
-    val request: JsonRpcRequest = JsonRpcRequest(
-      "2.0",
-      "eth_getWork",
-      None,
-      Some(JInt(1))
-    )
-
-    val response = jsonRpcController.handleRequest(request).futureValue
-    response.jsonrpc shouldBe "2.0"
-    response.id shouldBe JInt(1)
-    response.error shouldBe None
-    response.result shouldBe Some(JArray(List(
-      JString(headerPowHash),
-      JString(seed),
-      JString(target)
-    )))
-  }
-
-  it should "eth_submitWork" in new TestSetup {
-    val nonce = s"0x0000000000000001"
-    val mixHash =s"""0x${"01" * 32}"""
-    val headerPowHash = "02" * 32
-
-    (blockGenerator.getPrepared _)
-      .expects(ByteString(Hex.decode(headerPowHash)))
-      .returns(Some(Block(blockHeader, BlockBody(Nil, Nil))))
-    (appStateStorage.getBestBlockNumber _).expects().returns(1)
-
-    val request: JsonRpcRequest = JsonRpcRequest(
-      "2.0",
-      "eth_submitWork",
-      Some(JArray(List(
-        JString(nonce),
-        JString(s"0x$headerPowHash"),
-        JString(mixHash)
-      ))),
-      Some(JInt(1))
-    )
-
-    val response = jsonRpcController.handleRequest(request).futureValue
-    response.jsonrpc shouldBe "2.0"
-    response.id shouldBe JInt(1)
-    response.error shouldBe None
-    response.result shouldBe Some(JBool(true))
-  }
-
-  it should "eth_submitHashrate" in new TestSetup {
-    val request: JsonRpcRequest = JsonRpcRequest(
-      "2.0",
-      "eth_submitHashrate",
-      Some(JArray(List(
-        JString(s"0x500"),
-        JString(s"0x59daa26581d0acd1fce254fb7e85952f4c09d0915afd33d3886cd914bc7d283c")
-      ))),
-      Some(JInt(1))
-    )
-
-    val response = jsonRpcController.handleRequest(request).futureValue
-    response.jsonrpc shouldBe "2.0"
-    response.id shouldBe JInt(1)
-    response.error shouldBe None
-    response.result shouldBe Some(JBool(true))
->>>>>>> d6c18833
   }
 
   trait TestSetup extends MockFactory {
@@ -424,21 +413,18 @@
     val blockGenerator: BlockGenerator = mock[BlockGenerator]
     implicit val system = ActorSystem("JsonRpcControllerSpec_System")
     val syncingController = TestProbe()
-
-    val pendingTransactionsManager = TestProbe()
-    val appStateStorage = mock[AppStateStorage]
-    val web3Service = new Web3Service
-<<<<<<< HEAD
     val ledger = mock[Ledger]
     val validators = mock[Validators]
     val blockchainConfig = mock[BlockchainConfig]
     val keyStore = mock[KeyStore]
-    val ethService = new EthService(storagesInstance.storages, blockGenerator, appStateStorage, ledger, validators, blockchainConfig, keyStore, pendingTransactionsManager.ref)
-=======
-    val ethService = new EthService(blockchain, blockGenerator, appStateStorage, syncingController.ref, pendingTransactionsManager.ref)
->>>>>>> d6c18833
+
+    val pendingTransactionsManager = TestProbe()
+    val appStateStorage = mock[AppStateStorage]
+    val web3Service = new Web3Service
     val netService = mock[NetService]
     val personalService = mock[PersonalService]
+    val ethService = new EthService(storagesInstance.storages, blockGenerator, appStateStorage, ledger,
+      validators, blockchainConfig, keyStore, pendingTransactionsManager.ref, syncingController.ref)
     val jsonRpcController = new JsonRpcController(web3Service, netService, ethService, personalService, config)
 
     val blockHeader = BlockHeader(
