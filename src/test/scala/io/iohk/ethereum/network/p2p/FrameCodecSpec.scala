package io.iohk.ethereum.network.p2p

import akka.util.ByteString
import io.iohk.ethereum.network.p2p.Message.PV63
import io.iohk.ethereum.network.p2p.messages.WireProtocol.{Capability, Hello, Ping, Pong}
import io.iohk.ethereum.rlp
import org.scalatest.{FlatSpec, Matchers}

class FrameCodecSpec extends FlatSpec with Matchers {

  "FrameCodec" should "send and receive Ping message" in new SecureChannelSetup {
    val frameCodec = new FrameCodec(secrets)
    val remoteFrameCodec = new FrameCodec(remoteSecrets)

    val msg: Ping = Ping()
    val data: ByteString = frameCodec.writeFrame(msg.code, ByteString(rlp.encode(msg)))

<<<<<<< HEAD
    val readFrames: Seq[Frame] = remoteFrameCodec.readFrames(data)
    val firstFrame: Frame = readFrames.head
    val readMessage: Message = Message.decode(firstFrame.`type`, firstFrame.payload)
=======
    val readFrames = remoteFrameCodec.readFrames(data)
    val firstFrame = readFrames.head
    val readMessage = Message.decode(firstFrame.`type`, firstFrame.payload, PV63)
>>>>>>> 59b89570

    readMessage shouldBe Ping()
  }

  it should "send and receive Hello message" in new SecureChannelSetup {
    val frameCodec = new FrameCodec(secrets)
    val remoteFrameCodec = new FrameCodec(remoteSecrets)

    val msg: Hello = Hello(1, "test-client", Seq(Capability("foo", 1)), 3000, ByteString("123456"))
    val data: ByteString = frameCodec.writeFrame(msg.code, ByteString(rlp.encode(msg)))

<<<<<<< HEAD
    val readFrames: Seq[Frame] = remoteFrameCodec.readFrames(data)
    val firstFrame: Frame = readFrames.head
    val readMessage: Message = Message.decode(firstFrame.`type`, firstFrame.payload)
=======
    val readFrames = remoteFrameCodec.readFrames(data)
    val firstFrame = readFrames.head
    val readMessage = Message.decode(firstFrame.`type`, firstFrame.payload, PV63)
>>>>>>> 59b89570

    readMessage shouldBe msg
  }

  it should "send message and receive a response" in new SecureChannelSetup {
    val frameCodec = new FrameCodec(secrets)
    val remoteFrameCodec = new FrameCodec(remoteSecrets)

    val ping = Ping()
<<<<<<< HEAD
    val pingData: ByteString = frameCodec.writeFrame(ping.code, ByteString(rlp.encode(ping)))
    val pingReadFrames: Seq[Frame] = remoteFrameCodec.readFrames(pingData)
    val pingReadMessage: Message = Message.decode(pingReadFrames.head.`type`, pingReadFrames.head.payload)

    val pong = Pong()
    val pongData: ByteString = remoteFrameCodec.writeFrame(pong.code, ByteString(rlp.encode(pong)))
    val pongReadFrames: Seq[Frame] = frameCodec.readFrames(pongData)
    val pongReadMessage: Message = Message.decode(pongReadFrames.head.`type`, pongReadFrames.head.payload)
=======
    val pingData = frameCodec.writeFrame(ping.code, ByteString(rlp.encode(ping)))
    val pingReadFrames = remoteFrameCodec.readFrames(pingData)
    val pingReadMessage = Message.decode(pingReadFrames.head.`type`, pingReadFrames.head.payload, PV63)

    val pong = Pong()
    val pongData = remoteFrameCodec.writeFrame(pong.code, ByteString(rlp.encode(pong)))
    val pongReadFrames = frameCodec.readFrames(pongData)
    val pongReadMessage = Message.decode(pongReadFrames.head.`type`, pongReadFrames.head.payload, PV63)
>>>>>>> 59b89570

    pingReadMessage shouldBe ping
    pongReadMessage shouldBe pong
  }

}<|MERGE_RESOLUTION|>--- conflicted
+++ resolved
@@ -15,15 +15,9 @@
     val msg: Ping = Ping()
     val data: ByteString = frameCodec.writeFrame(msg.code, ByteString(rlp.encode(msg)))
 
-<<<<<<< HEAD
     val readFrames: Seq[Frame] = remoteFrameCodec.readFrames(data)
     val firstFrame: Frame = readFrames.head
-    val readMessage: Message = Message.decode(firstFrame.`type`, firstFrame.payload)
-=======
-    val readFrames = remoteFrameCodec.readFrames(data)
-    val firstFrame = readFrames.head
-    val readMessage = Message.decode(firstFrame.`type`, firstFrame.payload, PV63)
->>>>>>> 59b89570
+    val readMessage: Message = Message.decode(firstFrame.`type`, firstFrame.payload, PV63)
 
     readMessage shouldBe Ping()
   }
@@ -35,15 +29,9 @@
     val msg: Hello = Hello(1, "test-client", Seq(Capability("foo", 1)), 3000, ByteString("123456"))
     val data: ByteString = frameCodec.writeFrame(msg.code, ByteString(rlp.encode(msg)))
 
-<<<<<<< HEAD
     val readFrames: Seq[Frame] = remoteFrameCodec.readFrames(data)
     val firstFrame: Frame = readFrames.head
-    val readMessage: Message = Message.decode(firstFrame.`type`, firstFrame.payload)
-=======
-    val readFrames = remoteFrameCodec.readFrames(data)
-    val firstFrame = readFrames.head
-    val readMessage = Message.decode(firstFrame.`type`, firstFrame.payload, PV63)
->>>>>>> 59b89570
+    val readMessage: Message = Message.decode(firstFrame.`type`, firstFrame.payload, PV63)
 
     readMessage shouldBe msg
   }
@@ -53,25 +41,14 @@
     val remoteFrameCodec = new FrameCodec(remoteSecrets)
 
     val ping = Ping()
-<<<<<<< HEAD
     val pingData: ByteString = frameCodec.writeFrame(ping.code, ByteString(rlp.encode(ping)))
     val pingReadFrames: Seq[Frame] = remoteFrameCodec.readFrames(pingData)
-    val pingReadMessage: Message = Message.decode(pingReadFrames.head.`type`, pingReadFrames.head.payload)
+    val pingReadMessage: Message = Message.decode(pingReadFrames.head.`type`, pingReadFrames.head.payload, PV63)
 
     val pong = Pong()
     val pongData: ByteString = remoteFrameCodec.writeFrame(pong.code, ByteString(rlp.encode(pong)))
     val pongReadFrames: Seq[Frame] = frameCodec.readFrames(pongData)
-    val pongReadMessage: Message = Message.decode(pongReadFrames.head.`type`, pongReadFrames.head.payload)
-=======
-    val pingData = frameCodec.writeFrame(ping.code, ByteString(rlp.encode(ping)))
-    val pingReadFrames = remoteFrameCodec.readFrames(pingData)
-    val pingReadMessage = Message.decode(pingReadFrames.head.`type`, pingReadFrames.head.payload, PV63)
-
-    val pong = Pong()
-    val pongData = remoteFrameCodec.writeFrame(pong.code, ByteString(rlp.encode(pong)))
-    val pongReadFrames = frameCodec.readFrames(pongData)
-    val pongReadMessage = Message.decode(pongReadFrames.head.`type`, pongReadFrames.head.payload, PV63)
->>>>>>> 59b89570
+    val pongReadMessage: Message = Message.decode(pongReadFrames.head.`type`, pongReadFrames.head.payload, PV63)
 
     pingReadMessage shouldBe ping
     pongReadMessage shouldBe pong
