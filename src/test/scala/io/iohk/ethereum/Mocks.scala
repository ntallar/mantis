package io.iohk.ethereum

import akka.util.ByteString
import io.iohk.ethereum.domain._
import io.iohk.ethereum.ledger.BlockExecutionError.TxsExecutionError
import io.iohk.ethereum.ledger.Ledger.BlockPreparationResult
import io.iohk.ethereum.ledger.{BlockExecutionError, BlockPreparationError, Ledger}
import io.iohk.ethereum.network.p2p.messages.PV62.BlockBody
import io.iohk.ethereum.validators.BlockHeaderError.HeaderNumberError
import io.iohk.ethereum.validators.BlockValidator.BlockTransactionsHashError
import io.iohk.ethereum.validators.OmmersValidator.OmmersError.OmmersNotValidError
import io.iohk.ethereum.validators._
import io.iohk.ethereum.vm._

object Mocks {

  class MockLedger(shouldExecuteCorrectly: (Block, BlockchainStorages, Validators) => Boolean) extends Ledger{
    override def executeBlock(block: Block, storages: BlockchainStorages, validators: Validators)
    : Either[BlockExecutionError, Seq[Receipt]] = {
      if(shouldExecuteCorrectly(block, storages, validators))
<<<<<<< HEAD
        Right(Seq())
=======
        Right(Nil)
>>>>>>> c9eab3f9
      else
        Left(TxsExecutionError("StubLedger was set to fail for this case"))
    }

    override def prepareBlock(block: Block, storages: BlockchainStorages, validators: Validators):
    Either[BlockPreparationError, BlockPreparationResult] = {
      ???
    }
  }

  private val defaultProgramResult: Ledger.PC => Ledger.PR = context => ProgramResult(
    returnData = ByteString.empty,
    gasRemaining = 1000000 - 25000,
    world = context.world,
    addressesToDelete = Set.empty,
    logs = Nil,
    gasRefund = 20000,
    error = None
  )

  class MockVM(runFn: Ledger.PC => Ledger.PR = defaultProgramResult) extends VM {
    override def run[W <: WorldStateProxy[W, S], S <: Storage[S]](context: ProgramContext[W, S]): ProgramResult[W, S] =
      runFn(context.asInstanceOf[Ledger.PC]).asInstanceOf[ProgramResult[W, S]]
  }

  class MockValidatorsAlwaysSucceed extends Validators {

    override val blockValidator: BlockValidator = new BlockValidator {
      override def validateBlockAndReceipts(block: Block, receipts: Seq[Receipt]) = Right(block)
      override def validateHeaderAndBody(blockHeader: BlockHeader, blockBody: BlockBody) = Right(Block(blockHeader, blockBody))
    }

    override val blockHeaderValidator: BlockHeaderValidator = new BlockHeaderValidator {
      override def validate(blockHeader: BlockHeader, blockchain: Blockchain) = Right(blockHeader)
    }

    override val ommersValidator: OmmersValidator = new OmmersValidator {
      override def validate(blockNumber: BigInt, ommers: Seq[BlockHeader], blockchain: Blockchain) = Right(())
    }

    override val signedTransactionValidator: SignedTransactionValidator = new SignedTransactionValidator {
      override def validate(stx: SignedTransaction, account: Account, blockHeader: BlockHeader,
                            upfrontGasCost: UInt256, accumGasLimit: BigInt) = Right(())
    }
  }

  object MockValidatorsAlwaysFail extends Validators {
    override val signedTransactionValidator = new SignedTransactionValidator {
      def validate(stx: SignedTransaction, account: Account, blockHeader: BlockHeader,
                   upfrontGasCost: UInt256, accumGasLimit: BigInt) = Left(SignedTransactionError.TransactionSignatureError)
    }

    override val blockHeaderValidator = new BlockHeaderValidator {
      def validate(blockHeader: BlockHeader, blockchain: Blockchain) = Left(HeaderNumberError)
    }

    override val ommersValidator = new OmmersValidator {
      override def validate(blockNumber: BigInt, ommers: Seq[BlockHeader], blockchain: Blockchain) = Left(OmmersNotValidError)
    }

    override val blockValidator = new BlockValidator {
      def validateHeaderAndBody(blockHeader: BlockHeader, blockBody: BlockBody) = Left(BlockTransactionsHashError)
      def validateBlockAndReceipts(block: Block, receipts: Seq[Receipt]) = Left(BlockTransactionsHashError)
    }
  }
}<|MERGE_RESOLUTION|>--- conflicted
+++ resolved
@@ -18,11 +18,7 @@
     override def executeBlock(block: Block, storages: BlockchainStorages, validators: Validators)
     : Either[BlockExecutionError, Seq[Receipt]] = {
       if(shouldExecuteCorrectly(block, storages, validators))
-<<<<<<< HEAD
-        Right(Seq())
-=======
         Right(Nil)
->>>>>>> c9eab3f9
       else
         Left(TxsExecutionError("StubLedger was set to fail for this case"))
     }
