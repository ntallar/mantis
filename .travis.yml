--- conflicted
+++ resolved
@@ -8,10 +8,7 @@
     - master
     - feature/crypto
     - feature/rlpRefactor
-<<<<<<< HEAD
+    - phase/2/txHashValidation
     - feature/messageVersioning
-=======
-    - phase/2/txHashValidation
->>>>>>> a86f9ba1
 script:
     - sbt test
